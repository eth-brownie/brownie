#!/usr/bin/python3
import os
import sys

from setuptools import find_packages, setup

with open("README.md", "r") as fh:
    long_description = fh.read()

if os.environ.get("BROWNIE_LIB", "0") == "1":
    if sys.platform == "windows":
        requirements_filename = "requirements-windows.in"
    else:
        requirements_filename = "requirements.in"
else:
    if sys.platform == "windows":
        requirements_filename = "requirements-windows.txt"
    else:
        requirements_filename = "requirements.txt"

with open(requirements_filename, "r") as f:
    requirements = list(map(str.strip, f.read().split("\n")))[:-1]

setup(
    name="eth-brownie",
    packages=find_packages(),
<<<<<<< HEAD
    version="1001.19.3.1",  # don't change this manually, use bumpversion instead
=======
    version="1.20.2",  # don't change this manually, use bumpversion instead
>>>>>>> 3d057f32
    license="MIT",
    description="A Python framework for Ethereum smart contract deployment, testing and interaction.",  # noqa: E501
    long_description=long_description,
    long_description_content_type="text/markdown",
    author="Ben Hauser",
    author_email="ben@hauser.id",
    url="https://github.com/eth-brownie/brownie",
    keywords=["brownie"],
    install_requires=requirements,
    entry_points={
        "console_scripts": ["brownie=brownie._cli.__main__:main"],
        "pytest11": ["pytest-brownie=brownie.test.plugin"],
    },
    include_package_data=True,
    python_requires=">=3.10,<4",
    classifiers=[
        "Development Status :: 5 - Production/Stable",
        "Intended Audience :: Developers",
        "Topic :: Software Development :: Build Tools",
        "License :: OSI Approved :: MIT License",
        "Programming Language :: Python :: 3",
        "Programming Language :: Python :: 3.10",
        "Programming Language :: Python :: 3.11",
        "Programming Language :: Python :: 3.12",
    ],
)<|MERGE_RESOLUTION|>--- conflicted
+++ resolved
@@ -24,11 +24,7 @@
 setup(
     name="eth-brownie",
     packages=find_packages(),
-<<<<<<< HEAD
-    version="1001.19.3.1",  # don't change this manually, use bumpversion instead
-=======
-    version="1.20.2",  # don't change this manually, use bumpversion instead
->>>>>>> 3d057f32
+    version="1001.20.2",  # don't change this manually, use bumpversion instead
     license="MIT",
     description="A Python framework for Ethereum smart contract deployment, testing and interaction.",  # noqa: E501
     long_description=long_description,
