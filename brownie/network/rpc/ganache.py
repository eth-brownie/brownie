--- conflicted
+++ resolved
@@ -23,12 +23,9 @@
         "accounts": "--wallet.totalAccounts",
         "evm_version": "--hardfork",
         "fork": "--fork.url",
-<<<<<<< HEAD
+        "disable_cache": "--fork.disableCache",
         "fork_block": "--fork.blockNumber",
         "fork_requests_per_second": "--fork.requestsPerSecond",
-=======
-        "disable_cache": "--fork.disableCache",
->>>>>>> b2dba711
         "mnemonic": "--wallet.mnemonic",
         "account_keys_path": "--wallet.accountKeysPath",
         "block_time": "--miner.blockTime",
@@ -179,13 +176,10 @@
         "evm_version": str,
         "mnemonic": str,
         "account_keys_path": str,
+        "disable_cache": bool,
         "fork": str,
-<<<<<<< HEAD
         "fork_block": int,
         "fork_requests_per_second": int,
-=======
-        "disable_cache": bool,
->>>>>>> b2dba711
         "network_id": int,
         "chain_id": int,
     }
