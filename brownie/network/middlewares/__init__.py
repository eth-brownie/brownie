import functools
from abc import ABC, abstractmethod
from typing import Any, Callable, Dict, Final, List, Optional, Sequence, Type

from web3 import Web3
from web3.types import RPCEndpoint


partial: Final = functools.partial


class BrownieMiddlewareABC(ABC):
    """
    Base ABC for all middlewares.

    This class must be inherited in order for a middleware to be discovered
    and added to the `web3` object upon connecting to a network.
    """

    def __init__(self, w3: Web3) -> None:
        """
        Initialize the middleware.

        Subclasses may optionally include this method. It is called only once,
        when the middleware is being added.
        """
        self.w3: Final = w3

    @classmethod
    @abstractmethod
    def get_layer(cls, w3: Web3, network_type: str) -> Optional[int]:
        """
        Return the target layer of this middleware.

        All builtin middlewares are considered to be on layer 0. Middlewares are called in
        ascending order prior to the request, and descending order after the request.
        """
        raise NotImplementedError

    def __call__(
        self,
        make_request: Callable,
    ) -> Callable[[RPCEndpoint, Sequence[Any]], Dict[str, Any]]:
        """
        Receive the initial middleware request and return `process_request`.

        Subclasses should NOT include this method.
        """
        return partial(self.process_request, make_request)

    @abstractmethod
    def process_request(
        self,
        make_request: Callable,
        method: RPCEndpoint,
        params: Sequence[Any],
    ) -> Dict[str, Any]:
        """
        Process an RPC request.

        Data is pre-processed, sent onward via `make_request`, processed further and returned.
        See https://web3py.readthedocs.io/en/stable/internals.html#middlewares for more info.

        Arguments
        ---------
        method : str
            A string representing the JSON-RPC method that is being called.
        params : List
            An iterable of the parameters for the JSON-RPC method being called.

        Returns
        -------
        Dict
            A dictionary containing either a 'result' key in the case
            of success, or an 'error' key in the case of failure.
        """
        raise NotImplementedError

    def uninstall(self) -> None:
        """
        Uninstall a middleware.

        Subclasses may optionally include this method if any cleanup is required
        when they are removed. Note that you must not assume network connectivity
        when this method is called.
        """
        pass
<<<<<<< HEAD
        
    
def get_middlewares(
    web3: Web3, network_type: str
) -> Dict[int, List[Type[BrownieMiddlewareABC]]]:
=======


def get_middlewares(web3: Web3, network_type: str) -> Dict:
>>>>>>> a565a13d
    """
    Get a list of middlewares to be used for the given web3 object.

    Arguments
    ---------
    web3 : Web3
        The active web3 object, already connected to the current network.
    network_type : str
        One of "live" or "development".
    """
    middleware_layers: Dict[int, List[Type[BrownieMiddlewareABC]]] = {}
    for obj in _middlewares:
        layer = obj.get_layer(web3, network_type)
        if layer is not None:
            middleware_layers.setdefault(layer, []).append(obj)

    return middleware_layers


# this must go down here to prevent a circ import issue
from brownie.network.middlewares._setup import load_middlewares

_middlewares: Final = load_middlewares()<|MERGE_RESOLUTION|>--- conflicted
+++ resolved
@@ -85,17 +85,11 @@
         when this method is called.
         """
         pass
-<<<<<<< HEAD
-        
-    
+
+
 def get_middlewares(
     web3: Web3, network_type: str
 ) -> Dict[int, List[Type[BrownieMiddlewareABC]]]:
-=======
-
-
-def get_middlewares(web3: Web3, network_type: str) -> Dict:
->>>>>>> a565a13d
     """
     Get a list of middlewares to be used for the given web3 object.
 
