#!/usr/bin/python3

import functools
import re
import sys
import threading
import time
from collections import deque
from enum import IntEnum
from hashlib import sha1
from pathlib import Path
from typing import Any, Callable, Dict, List, Optional, Sequence, Tuple, Union
from warnings import warn

import black
import requests
from eth_abi import decode
from hexbytes import HexBytes
from web3.exceptions import TransactionNotFound

from brownie._config import CONFIG
from brownie.convert import EthAddress, Wei
from brownie.exceptions import ContractNotFound, RPCRequestError, decode_typed_error
from brownie.project import build
from brownie.project import main as project_main
from brownie.project.sources import highlight_source
from brownie.test import coverage
from brownie.utils import color
from brownie.utils.output import build_tree

from . import state
from .event import EventDict, _decode_logs, _decode_trace
from .web3 import web3

_marker = deque("-/|\\-/|\\")


def trace_property(fn: Callable) -> Any:
    # attributes that are only available after querying the tranasaction trace

    @property  # type: ignore
    def wrapper(self: "TransactionReceipt") -> Any:
        if self.status < 0:
            return None
        if self._trace_exc is not None:
            raise self._trace_exc
        try:
            return fn(self)
        except RPCRequestError as exc:
            if web3.supports_traces:
                # if the node client supports traces, raise the actual error
                raise exc
            raise RPCRequestError(
                f"Accessing `TransactionReceipt.{fn.__name__}` on a {self.status.name.lower()} "
                "transaction requires the `debug_traceTransaction` RPC endpoint, but the node "
                "client does not support it or has not made it available."
            ) from None

    return wrapper


def trace_inspection(fn: Callable) -> Any:
    def wrapper(self: "TransactionReceipt", *args: Any, **kwargs: Any) -> Any:
        if self.contract_address:
            raise NotImplementedError(
                "Trace inspection methods are not available for deployment transactions."
            )
        if self.input == "0x" and self.gas_used == 21000:
            return None
        return fn(self, *args, **kwargs)

    functools.update_wrapper(wrapper, fn)
    return wrapper


class Status(IntEnum):
    Dropped = -2
    Pending = -1
    Reverted = 0
    Confirmed = 1


class TransactionReceipt:
    """Attributes and methods relating to a broadcasted transaction.

    * All ether values are given as integers denominated in wei.
    * Before the tx has confirmed, most attributes are set to None
    * Accessing methods / attributes that query debug_traceTransaction
      may be very slow if the transaction involved many steps

    Attributes:
        contract_name: Name of the contract called in the transaction
        fn_name: Name of the method called in the transaction
        txid: Transaction ID
        sender: Address of the sender
        receiver: Address of the receiver
        value: Amount transferred
        gas_price: Gas price
        gas_limit: Gas limit
        gas_used: Gas used
        input: Hexstring input data
        confirmations: The number of blocks since the transaction was confirmed
        nonce: Transaction nonce
        block_number: Block number this transaction was included in
        timestamp: Timestamp of the block this transaction was included in
        txindex: Index of the transaction within the mined block
        contract_address: Address of contract deployed by the transaction
        logs: Raw transaction logs
        status: Transaction status: -1 pending, 0 reverted, 1 successful

    Additional attributes:
    (only available if debug_traceTransaction is enabled in the RPC)

        events: Decoded transaction log events
        trace: Expanded stack trace from debug_traceTransaction
        return_value: Return value(s) from contract call
        revert_msg: Error string from reverted contract all
        modified_state: Boolean, did this contract write to storage?"""

    # these are defined as class attributes to expose them in console completion hints
    block_number = None
    contract_address: Optional[str] = None
    contract_name = None
    fn_name = None
    gas_used = None
    logs: Optional[List] = None
    nonce = None
    sender = None
    txid: str
    txindex = None
    type: int

    def __init__(
        self,
        txid: Union[str, bytes],
        sender: Any = None,
        silent: bool = True,
        required_confs: int = 1,
        is_blocking: bool = True,
        name: str = "",
        revert_data: Optional[Tuple] = None,
    ) -> None:
        """Instantiates a new TransactionReceipt object.

        Args:
            txid: hexstring transaction ID
            sender: sender as a hex string or Account object
            required_confs: the number of required confirmations before processing the receipt
            is_blocking: if True, creating the object is a blocking action until the required
                         confirmations are received
            silent: toggles console verbosity (default True)
            name: contract function being called
            revert_data: (revert string, program counter, revert type)
        """
        self._silent = silent

        if isinstance(txid, bytes):
            txid = HexBytes(txid).hex()

        # this event is set once the transaction is confirmed or dropped
        # it is used to waiting during blocking transaction actions
        self._confirmed = threading.Event()

        # internal attributes
        self._call_cost = 0
        self._trace_exc: Optional[Exception] = None
        self._trace_origin: Optional[str] = None
        self._raw_trace: Optional[List] = None
        self._trace: Optional[List] = None
        self._events: Optional[EventDict] = None
        self._return_value: Any = None
        self._revert_msg: Optional[str] = None
        self._dev_revert_msg: Optional[str] = None
        self._modified_state: Optional[bool] = None
        self._new_contracts: Optional[List] = None
        self._internal_transfers: Optional[List[Dict]] = None
        self._subcalls: Optional[List[Dict]] = None

        # attributes that can be set immediately
        self.sender = sender
        self.status = Status(-1)
        self.txid = str(txid)
        self.contract_name = None
        self.fn_name = name

        if name and "." in name:
            self.contract_name, self.fn_name = name.split(".", maxsplit=1)

        # avoid querying the trace to get the revert string if possible
        self._revert_msg, self._revert_pc, revert_type = revert_data or (None, None, None)
        if self._revert_msg is None and revert_type not in ("revert", "invalid_opcode"):
            self._revert_msg = revert_type
        if self._revert_pc is not None:
            self._dev_revert_msg = build._get_dev_revert(self._revert_pc) or None

        tx: Dict = web3.eth.get_transaction(HexBytes(self.txid))
        self._set_from_tx(tx)

        if not self._silent:
            output_str = ""
            if self.type == 2:
                max_gas = tx["maxFeePerGas"] / 10**9
                priority_gas = tx["maxPriorityFeePerGas"] / 10**9
                output_str = (
                    f"  Max fee: {color('bright blue')}{max_gas}{color} gwei"
                    f"   Priority fee: {color('bright blue')}{priority_gas}{color} gwei"
                )
            elif self.gas_price is not None:
                gas_price = self.gas_price / 10**9
                output_str = f"  Gas price: {color('bright blue')}{gas_price}{color} gwei"
            print(
                f"{output_str}   Gas limit: {color('bright blue')}{self.gas_limit}{color}"
                f"   Nonce: {color('bright blue')}{self.nonce}{color}"
            )

        # await confirmation of tx in a separate thread which is blocking if
        # required_confs > 0 or tx has already confirmed (`blockNumber` != None)
        confirm_thread = threading.Thread(
            target=self._await_confirmation, args=(tx["blockNumber"], required_confs), daemon=True
        )
        confirm_thread.start()
        if is_blocking and (required_confs > 0 or tx["blockNumber"]):
            confirm_thread.join()

    def __repr__(self) -> str:
        color_str = {-2: "dark white", -1: "bright yellow", 0: "bright red", 1: ""}[self.status]
        return f"<Transaction '{color(color_str)}{self.txid}{color}'>"

    def __hash__(self) -> int:
        return hash(self.txid)

    @trace_property
    def events(self) -> Optional[EventDict]:
        if self._events is None:
            if self.status:
                # relay contract map so we can decode ds-note logs
                addrs = {log.address for log in self.logs} if self.logs else set()
                contracts = {addr: state._find_contract(addr) for addr in addrs}
                self._events = _decode_logs(self.logs, contracts=contracts)  # type: ignore
            else:
                self._get_trace()
                # get events from the trace - handled lazily so that other
                # trace operations are not blocked in case of a decoding error
                initial_address = str(self.receiver or self.contract_address)
                self._events = _decode_trace(self._raw_trace, initial_address)  # type: ignore
        return self._events

    @trace_property
    def internal_transfers(self) -> Optional[List]:
        if not self.status:
            return []
        if self._internal_transfers is None:
            self._expand_trace()
        return self._internal_transfers

    @trace_property
    def modified_state(self) -> Optional[bool]:
        if not self.status:
            self._modified_state = False
        elif self._modified_state is None:
            self._get_trace()
        return self._modified_state

    @trace_property
    def new_contracts(self) -> Optional[List]:
        if not self.status:
            return []
        if self._new_contracts is None:
            self._expand_trace()
        return self._new_contracts

    @trace_property
    def return_value(self) -> Optional[str]:
        if not self.status:
            return None
        if self._return_value is None:
            self._get_trace()
        return self._return_value

    @trace_property
    def revert_msg(self) -> Optional[str]:
        if self.status:
            return None
        if self._revert_msg is None:
            self._get_trace()
        elif self.contract_address and self._revert_msg == "out of gas":
            self._get_trace()
        return self._revert_msg

    @trace_property
    def dev_revert_msg(self) -> Optional[str]:
        if self.status:
            return None
        if self._dev_revert_msg is None:
            self._get_trace()

        return self._dev_revert_msg or None

    @trace_property
    def subcalls(self) -> Optional[List]:
        if self._subcalls is None:
            self._expand_trace()
        subcalls = filter(lambda s: not _is_call_to_precompile(s), self._subcalls)  # type: ignore
        return list(subcalls)

    @trace_property
    def trace(self) -> Optional[List]:
        if self._trace is None:
            self._expand_trace()
        return self._trace

    @property
    def timestamp(self) -> Optional[int]:
        if self.status < 0:
            return None
        return web3.eth.get_block(self.block_number)["timestamp"]

    @property
    def confirmations(self) -> int:
        if not self.block_number:
            return 0
        return web3.eth.block_number - self.block_number + 1

    def replace(
        self,
        increment: Optional[float] = None,
        gas_price: Optional[Wei] = None,
        silent: Optional[bool] = None,
    ) -> "TransactionReceipt":
        """
        Rebroadcast this transaction with a higher gas price.

        Exactly one of `increment` and `gas_price` must be given.

        Arguments
        ---------
        increment : float, optional
            Multiplier applied to the gas price of this transaction in order
            to determine the new gas price. For EIP1559 transactions the multiplier
            is applied to the max_fee, the priority_fee is incremented by 1.1.
        gas_price : Wei, optional
            Absolute gas price to use in the replacement transaction. For EIP1559
            transactions this is the new max_fee, the priority_fee is incremented
            by 1.1.
        silent : bool, optional
            Toggle console verbosity (default is same setting as this transaction)

        Returns
        -------
        TransactionReceipt
            New transaction object
        """
        if increment is None and gas_price is None:
            raise ValueError("Must give one of `increment` or `gas_price`")
        if gas_price is not None and increment is not None:
            raise ValueError("Cannot set `increment` and `gas_price` together")
        if self.status > -1:
            raise ValueError("Transaction has already confirmed")

        if self.gas_price is not None:
            if increment is not None:
                gas_price = Wei(self.gas_price * increment)
            else:
                gas_price = Wei(gas_price)

        max_fee, priority_fee = None, None
        if self.max_fee is not None and self.priority_fee is not None:
            max_fee = gas_price
            priority_fee = Wei(self.priority_fee * 1.1)
            gas_price = None

        if silent is None:
            silent = self._silent

        sender = self.sender
        if isinstance(sender, EthAddress):
            # if the transaction wasn't broadcast during this brownie session,
            # check if the sender is unlocked - we might be able to replace anyway
            # from brownie import accounts
            from brownie.network.account import accounts

            if sender in accounts:
                sender = accounts.at(sender)
            else:
                raise ValueError("Sender address not in `accounts`")

        return sender.transfer(  # type: ignore
            self.receiver,
            self.value,
            gas_limit=self.gas_limit,
            gas_price=gas_price,
            max_fee=max_fee,
            priority_fee=priority_fee,
            data=self.input,
            nonce=self.nonce,
            required_confs=0,
            silent=silent,
        )

    def wait(self, required_confs: int) -> None:
        if required_confs < 1:
            return
        if self.confirmations > required_confs:
            print(f"This transaction already has {self.confirmations} confirmations.")
            return

        while True:
            try:
                tx: Dict = web3.eth.get_transaction(self.txid)
                break
            except TransactionNotFound:
                if self.nonce is not None:
                    sender_nonce = web3.eth.get_transaction_count(str(self.sender))
                    if sender_nonce > self.nonce:
                        self.status = Status(-2)
                        self._confirmed.set()
                        return
                time.sleep(1)

        self._await_confirmation(tx["blockNumber"], required_confs)

    def _raise_if_reverted(self, exc: Any) -> None:
        if self.status or CONFIG.mode == "console":  # @UndefinedVariable
            return
        if not web3.supports_traces:
            # if traces are not available, do not attempt to determine the revert reason
            raise exc or ValueError("Execution reverted")

        if self._dev_revert_msg is None:
            # no revert message and unable to check dev string - have to get trace
            self._expand_trace()
        if self.contract_address:
            source = ""
        elif CONFIG.argv["revert"]:
            source = self._traceback_string()
        else:
            source = self._error_string(1)
            contract = state._find_contract(self.receiver)
            if contract:
                marker = "//" if contract._build["language"] == "Solidity" else "#"
                line = self._traceback_string().split("\n")[-1]
                if marker + " dev: " in line:
                    self._dev_revert_msg = line[line.index(marker) + len(marker) : -5].strip()

        raise exc._with_attr(
            source=source, revert_msg=self._revert_msg, dev_revert_msg=self._dev_revert_msg
        )

    def _await_confirmation(self, block_number: int = None, required_confs: int = 1) -> None:
        try:
            # await first confirmation
            block_number = block_number or self.block_number
            nonce_time = 0.0
            sender_nonce = 0
            while True:
                # every 15 seconds, check if the nonce increased without a confirmation of
                # this specific transaction. if this happens, the tx has likely dropped
                # and we should stop waiting.
                if time.time() - nonce_time > 15:
                    sender_nonce = web3.eth.get_transaction_count(str(self.sender))
                    nonce_time = time.time()
    
                try:
                    receipt = web3.eth.get_transaction_receipt(HexBytes(self.txid))
                except TransactionNotFound:
                    receipt = None
                except Exception as ex:
                    print(f"Caught exception {ex} in tx._await_confirmation")
                    self.status = Status.Reverted
                    self._revert_msg = str(ex)
                    self._confirmed.set()
                    raise ex
                
                # the null blockHash check is required for older versions of Parity
                # taken from `web3._utils.transactions.wait_for_transaction_receipt`
                if receipt is not None and receipt["blockHash"] is not None:
                    break
    
                # continuation of the nonce logic 2 sections prior. we must check the receipt
                # after querying the nonce, because in the other order there is a chance that
                # the tx would confirm after checking the receipt but before checking the nonce
                if sender_nonce > self.nonce:  # type: ignore
                    self.status = Status(-2)
                    self._confirmed.set()
                    return
    
                if not block_number and not self._silent and required_confs > 0:
                    if required_confs == 1:
                        sys.stdout.write(f"  Waiting for confirmation... {_marker[0]}\r")
                    else:
                        sys.stdout.write(
                            f"  Required confirmations: {color('bright yellow')}0/"
                            f"{required_confs}{color}   {_marker[0]}\r"
                        )
                    _marker.rotate(1)
                    sys.stdout.flush()
    
                time.sleep(1)
    
            # silence other dropped tx's immediately after confirmation to avoid output weirdness
            for dropped_tx in state.TxHistory().filter(
                sender=self.sender, nonce=self.nonce, key=lambda k: k != self
            ):
                dropped_tx._silent = True
    
            self.block_number = receipt["blockNumber"]
            # wait for more confirmations if required and handle uncle blocks
            remaining_confs = required_confs
            while remaining_confs > 0 and required_confs > 1:
                try:
                    receipt = web3.eth.get_transaction_receipt(self.txid)
                    self.block_number = receipt["blockNumber"]
                except TransactionNotFound:
                    if not self._silent:
                        sys.stdout.write(f"\r{color('red')}Transaction was lost...{color}{' ' * 8}")
                        sys.stdout.flush()
                    # check if tx is still in mempool, this will raise otherwise
                    tx = web3.eth.get_transaction(self.txid)
                    self.block_number = None
                    return self._await_confirmation(tx["blockNumber"], required_confs)
                except Exception as ex:
                    print(f"Caught exception {ex} in tx._await_confirmation")
                    self.status = Status.Reverted
                    self._revert_msg = str(ex)
                    self._confirmed.set()
                    raise ex
                
                if required_confs - self.confirmations != remaining_confs:
                    remaining_confs = required_confs - self.confirmations
                    if not self._silent:
                        sys.stdout.write(
                            f"\rRequired confirmations: {color('bright yellow')}{self.confirmations}/"
                            f"{required_confs}{color}  "
                        )
                        if remaining_confs == 0:
                            sys.stdout.write("\n")
                        sys.stdout.flush()
                if remaining_confs > 0:
                    time.sleep(1)
    
            self._set_from_receipt(receipt)
            # if coverage evaluation is active, evaluate the trace
            if (
                CONFIG.argv["coverage"]
                and not coverage._check_cached(self.coverage_hash)
                and self.trace
            ):
                self._expand_trace()
            if not self._silent and required_confs > 0:
                print(self._confirm_output())
    
            # set the confirmation event and mark other tx's with the same nonce as dropped
            for dropped_tx in state.TxHistory().filter(
                sender=self.sender, nonce=self.nonce, key=lambda k: k != self
            ):
                dropped_tx.status = Status(-2)
                dropped_tx._confirmed.set()
        finally:
            self._confirmed.set()

    def _set_from_tx(self, tx: Dict) -> None:
        if not self.sender:
            self.sender = EthAddress(tx["from"])
        self.receiver = EthAddress(tx["to"]) if tx.get("to", None) else None
        self.value = Wei(tx["value"])
        self.gas_price = tx.get("gasPrice")
        self.max_fee = tx.get("maxFeePerGas")
        self.priority_fee = tx.get("maxPriorityFeePerGas")
        self.gas_limit = tx["gas"]
        self.input = tx["input"].hex()
        self.nonce = tx["nonce"]
        self.type = int(HexBytes(tx.get("type", 0)).hex(), 16)

        # if receiver is a known contract, set function name
        if self.fn_name:
            return
        try:
            contract = state._find_contract(tx.get("to"))
            if contract is not None:
                self.contract_name = contract._name
                self.fn_name = contract.get_method(tx["input"].hex())
        except ContractNotFound:
            # required in case the contract has self destructed
            # other aspects of functionality will be broken, but this way we
            # can at least return a receipt
            pass

    def _set_from_receipt(self, receipt: Dict) -> None:
        """Sets object attributes based on the transaction reciept."""
        self.block_number = receipt["blockNumber"]
        self.txindex = receipt["transactionIndex"]
        self.gas_used = receipt["gasUsed"]
        self.logs = receipt["logs"]
        self.status = Status(receipt["status"])
        if "effectiveGasPrice" in receipt:
            self.gas_price = receipt["effectiveGasPrice"]

        self.contract_address = receipt["contractAddress"]
        if self.contract_address and not self.contract_name:
            self.contract_name = "UnknownContract"

        base = (
            f"{self.nonce}{self.block_number}{self.sender}{self.receiver}"
            f"{self.value}{self.input}{int(self.status)}{self.gas_used}{self.txindex}"
        )
        self.coverage_hash = sha1(base.encode()).hexdigest()

        if self.fn_name:
            state.TxHistory()._gas(self._full_name(), receipt["gasUsed"], self.status == Status(1))

    def _confirm_output(self) -> str:
        status = ""
        if not self.status:
            revert_msg = self.revert_msg if web3.supports_traces else None
            status = f"({color('bright red')}{revert_msg or 'reverted'}{color}) "
        result = (
            f"\r  {self._full_name()} confirmed {status}  "
            f"Block: {color('bright blue')}{self.block_number}{color}   "
            f"Gas used: {color('bright blue')}{self.gas_used}{color} "
            f"({color('bright blue')}{self.gas_used / self.gas_limit:.2%}{color})"
        )
        if self.type == 2 and self.gas_price is not None:
            result += f"   Gas price: {color('bright blue')}{self.gas_price / 10 ** 9}{color} gwei"
        if self.status and self.contract_address:
            result += (
                f"\n  {self.contract_name} deployed at: "
                f"{color('bright blue')}{self.contract_address}{color}"
            )
        return result + "\n"

    def _get_trace(self) -> None:
        """Retrieves the stack trace via debug_traceTransaction and finds the
        return value, revert message and event logs in the trace.
        """

        # check if trace has already been retrieved, or the tx warrants it
        if self._raw_trace is not None:
            return
        self._raw_trace = []
        if self.input == "0x" and self.gas_used == 21000:
            self._modified_state = False
            self._trace = []
            return

        if not web3.supports_traces:
            raise RPCRequestError("Node client does not support `debug_traceTransaction`")
        try:
            trace = web3.provider.make_request(  # type: ignore
                # Set enableMemory to all RPC as anvil return the memory key
<<<<<<< HEAD
                "debug_traceTransaction", (self.txid, {
                                           "disableStorage": CONFIG.mode != "console", "enableMemory": True})  # @UndefinedVariable
=======
                "debug_traceTransaction",
                (self.txid, {"disableStorage": CONFIG.mode != "console", "enableMemory": True}),
>>>>>>> 3d057f32
            )
        except (requests.exceptions.Timeout, requests.exceptions.ConnectionError) as e:
            msg = f"Encountered a {type(e).__name__} while requesting "
            msg += "`debug_traceTransaction`. The local RPC client has likely crashed."
            if CONFIG.argv["coverage"]:
                msg += " If the error persists, add the `skip_coverage` marker to this test."
            raise RPCRequestError(msg) from None

        if "error" in trace:
            self._modified_state = None
            self._trace_exc = RPCRequestError(trace["error"]["message"])
            raise self._trace_exc

        self._raw_trace = trace = trace["result"]["structLogs"]
        if not trace:
            self._modified_state = False
            return

        # different nodes return slightly different formats. its really fun to handle
        # geth/nethermind returns unprefixed and with 0-padding for stack and memory
        # erigon returns 0x-prefixed and without padding (but their memory values are like geth)
        fix_stack = False
        for step in trace:
            if not step["stack"]:
                continue
            check = step["stack"][0]
            if not isinstance(check, str):
                break
            if check.startswith("0x"):
                fix_stack = True
                break

        fix_gas = isinstance(trace[0]["gas"], str)

        if fix_stack or fix_gas:
            for step in trace:
                if fix_stack:
                    # for stack values, we need 32 bytes (64 chars) without the 0x prefix
                    step["stack"] = [HexBytes(s).hex()[2:].zfill(64) for s in step["stack"]]
                if fix_gas:
                    # handle traces where numeric values are returned as hex (Nethermind)
                    step["gas"] = int(step["gas"], 16)
                    # Check if gasCost is  hex before converting.
                    if isinstance(step["gasCost"], str):
                        step["gasCost"] = int.from_bytes(
                            HexBytes(step["gasCost"]), "big", signed=True
                        )
                    if isinstance(step["pc"], str):  # Check if pc is hex before converting.
                        step["pc"] = int(step["pc"], 16)

        if self.status:
            self._confirmed_trace(trace)
        else:
            self._reverted_trace(trace)

    def _confirmed_trace(self, trace: Sequence) -> None:
        self._modified_state = next((True for i in trace if i["op"] == "SSTORE"), False)

        if trace[-1]["op"] != "RETURN" or self.contract_address:
            return
        contract = state._find_contract(self.receiver)
        if contract:
            data = _get_memory(trace[-1], -1)
            fn = contract.get_method_object(self.input)
            if not fn:
                warn(f"Unable to find function on {contract} for input {self.input}")
                return
            self._return_value = fn.decode_output(data)

    def _reverted_trace(self, trace: Sequence) -> None:
        self._modified_state = False
        if self.contract_address:
            step = next((i for i in trace if i["op"] == "CODECOPY"), None)
            if step is not None and int(step["stack"][-3], 16) > 24577:
                self._revert_msg = "exceeds EIP-170 size limit"
                self._dev_revert_msg = ""

        if self._dev_revert_msg is not None:
            return

        # iterate over revert instructions in reverse to find revert message
        for step in (i for i in trace[::-1] if i["op"] in ("REVERT", "INVALID")):
            if step["op"] == "REVERT" and int(step["stack"][-2], 16):
                # get returned error string from stack
                data = _get_memory(step, -1)
                self._revert_msg = decode_typed_error(data.hex())

            elif self.contract_address:
                self._revert_msg = "invalid opcode" if step["op"] == "INVALID" else ""
                self._dev_revert_msg = ""
                return

            # check for dev revert string using program counter
            dev_revert = build._get_dev_revert(step["pc"]) or None
            if dev_revert is not None:
                self._dev_revert_msg = dev_revert
                if self._revert_msg is None:
                    self._revert_msg = dev_revert
            else:
                # if none is found, expand the trace and get it from the pcMap
                self._expand_trace()
                try:
                    contract = state._find_contract(step["address"])
                    pc_map = contract._build["pcMap"]
                    # if this is the function selector revert, check for a jump
                    if "first_revert" in pc_map[step["pc"]]:
                        idx = trace.index(step) - 4
                        if trace[idx]["pc"] != step["pc"] - 4:
                            step = trace[idx]

                    # if this is the optimizer revert, find the actual source
                    if "optimizer_revert" in pc_map[step["pc"]]:
                        idx = trace.index(step) - 1

                        # look for the most recent jump
                        while trace[idx + 1]["op"] != "JUMPDEST":
                            if trace[idx]["source"] != step["source"]:
                                # if we find another line with a differing source offset prior
                                # to a JUMPDEST, the optimizer revert is also the actual revert
                                idx = trace.index(step)
                                break
                            idx -= 1
                        while not trace[idx]["source"]:
                            # now we're in a yul optimization, keep stepping back
                            # until we find a source offset
                            idx -= 1
                        # at last we have the real location of the revert
                        step["source"] = trace[idx]["source"]
                        step = trace[idx]

                    if "dev" in pc_map[step["pc"]]:
                        self._dev_revert_msg = pc_map[step["pc"]]["dev"]
                    else:
                        # extract the dev revert string from the source code
                        # TODO this technique appears superior to `_get_dev_revert`, and
                        # changes in solc 0.8.0 have necessitated it. the old approach
                        # of building a dev revert map should be refactored out in favor
                        # of this one.
                        source = contract._sources.get(step["source"]["filename"])
                        offset = step["source"]["offset"][1]
                        line = source[offset:].split("\n")[0]
                        marker = "//" if contract._build["language"] == "Solidity" else "#"
                        revert_str = line[line.index(marker) + len(marker) :].strip()
                        if revert_str.startswith("dev:"):
                            self._dev_revert_msg = revert_str

                    if self._revert_msg is None:
                        self._revert_msg = self._dev_revert_msg or ""
                    return
                except (KeyError, AttributeError, TypeError, ValueError):
                    pass

            if self._revert_msg is not None:
                if self._dev_revert_msg is None:
                    self._dev_revert_msg = ""
                return

        op = next((i["op"] for i in trace[::-1] if i["op"] in ("REVERT", "INVALID")), None)
        self._revert_msg = "invalid opcode" if op == "INVALID" else ""

    def _expand_trace(self) -> None:
        """Adds the following attributes to each step of the stack trace:

        address: The address executing this contract.
        contractName: The name of the contract.
        fn: The name of the function.
        jumpDepth: Number of jumps made since entering this contract. The
                   initial value is 0.
        source: {
            filename: path to the source file for this step
            offset: Start and end offset associated source code
        }
        """
        if self._raw_trace is None:
            self._get_trace()
        if self._trace is not None:
            # in case `_get_trace` also expanded the trace, do not repeat
            return

        self._trace = trace = self._raw_trace
        self._new_contracts = []
        self._internal_transfers = []
        self._subcalls = []
        if self.contract_address or not trace:
            coverage._add_transaction(self.coverage_hash, {})
            return

        if trace[0]["depth"] == 1:
            self._trace_origin = "geth"
            self._call_cost = self.gas_used - trace[0]["gas"] + trace[-1]["gas"]
            for t in trace:
                t["depth"] = t["depth"] - 1
        else:
            self._trace_origin = "ganache"
            if trace[0]["gasCost"] >= 21000:
                # in ganache <6.10.0, gas costs are shifted by one step - we can
                # identify this when the first step has a gas cost >= 21000
                self._call_cost = trace[0]["gasCost"]
                for i in range(len(trace) - 1):
                    trace[i]["gasCost"] = trace[i + 1]["gasCost"]
                trace[-1]["gasCost"] = 0
            else:
                self._call_cost = self.gas_used - trace[0]["gas"] + trace[-1]["gas"]

        # last_map gives a quick reference of previous values at each depth
        last_map = {0: _get_last_map(self.receiver, self.input[:10])}  # type: ignore
        coverage_eval: Dict = {last_map[0]["name"]: {}}
        precompile_contract = re.compile(r"0x0{38}(?:0[1-9]|1[0-8])")
        call_opcodes = ("CALL", "STATICCALL", "DELEGATECALL")
        for i in range(len(trace)):
            # if depth has increased, tx has called into a different contract
            is_depth_increase = trace[i]["depth"] > trace[i - 1]["depth"]
            is_subcall = trace[i - 1]["op"] in call_opcodes
            if is_depth_increase or is_subcall:
                step = trace[i - 1]
                if step["op"] in ("CREATE", "CREATE2"):
                    # creating a new contract
                    out = next(x for x in trace[i:] if x["depth"] == step["depth"])
                    address = out["stack"][-1][-40:]
                    sig = f"<{step['op']}>"
                    calldata = None
                    self._new_contracts.append(EthAddress(address))
                    if int(step["stack"][-1], 16):
                        self._add_internal_xfer(step["address"], address, step["stack"][-1])
                else:
                    # calling an existing contract
                    stack_idx = -4 if step["op"] in ("CALL", "CALLCODE") else -3
                    offset = int(step["stack"][stack_idx], 16)
                    length = int(step["stack"][stack_idx - 1], 16)
                    calldata = HexBytes("".join(step["memory"]))[offset : offset + length]
                    sig = calldata[:4].hex()
                    address = step["stack"][-2][-40:]

                if is_depth_increase:
                    last_map[trace[i]["depth"]] = _get_last_map(address, sig)
                    coverage_eval.setdefault(last_map[trace[i]["depth"]]["name"], {})

                self._subcalls.append(
                    {"from": step["address"], "to": EthAddress(address), "op": step["op"]}
                )
                if step["op"] in ("CALL", "CALLCODE"):
                    self._subcalls[-1]["value"] = int(step["stack"][-3], 16)
                if is_depth_increase and calldata and last_map[trace[i]["depth"]].get("function"):
                    fn = last_map[trace[i]["depth"]]["function"]
                    self._subcalls[-1]["function"] = fn._input_sig
                    try:
                        zip_ = zip(fn.abi["inputs"], fn.decode_input(calldata))
                        inputs = {i[0]["name"]: i[1] for i in zip_}  # type: ignore
                        self._subcalls[-1]["inputs"] = inputs
                    except Exception:
                        self._subcalls[-1]["calldata"] = calldata.hex()
                elif calldata or is_subcall:
                    self._subcalls[-1]["calldata"] = calldata.hex()  # type: ignore

                if precompile_contract.search(str(self._subcalls[-1]["from"])) is not None:
                    caller = self._subcalls.pop(-2)["from"]
                    self._subcalls[-1]["from"] = caller

            # update trace from last_map
            last = last_map[trace[i]["depth"]]
            trace[i].update(
                address=last["address"],
                contractName=last["name"],
                fn=last["internal_calls"][-1],
                jumpDepth=last["jumpDepth"],
                source=False,
            )

            opcode = trace[i]["op"]
            if opcode == "CALL" and int(trace[i]["stack"][-3], 16):
                self._add_internal_xfer(
                    last["address"], trace[i]["stack"][-2][-40:], trace[i]["stack"][-3]
                )

            # If the function signature is not available for decoding return data attach
            # the encoded data.
            # If the function signature is available this will be overridden by setting
            # `return_value` a few lines below.
            if trace[i]["depth"] and opcode == "RETURN":
                subcall: dict = next(
                    i for i in self._subcalls[::-1] if i["to"] == last["address"]  # type: ignore
                )

                if opcode == "RETURN":
                    returndata = _get_memory(trace[i], -1)
                    if returndata.hex() not in ("", "0x"):
                        subcall["returndata"] = returndata.hex()

            try:
                pc = last["pc_map"][trace[i]["pc"]]
            except (KeyError, TypeError):
                # we don't have enough information about this contract
                continue

            if trace[i]["depth"] and opcode in ("RETURN", "REVERT", "INVALID", "SELFDESTRUCT"):
                subcall: dict = next(
                    i for i in self._subcalls[::-1] if i["to"] == last["address"]  # type: ignore
                )

                if opcode == "RETURN":
                    returndata = _get_memory(trace[i], -1)
                    if returndata:
                        fn = last["function"]
                        try:
                            return_values = fn.decode_output(returndata)
                            if len(fn.abi["outputs"]) == 1:
                                return_values = (return_values,)
                            subcall["return_value"] = return_values
                        except Exception:
                            subcall["returndata"] = returndata.hex()
                    else:
                        subcall["return_value"] = None
                elif opcode == "SELFDESTRUCT":
                    subcall["selfdestruct"] = True
                else:
                    if opcode == "REVERT":
                        data = _get_memory(trace[i], -1)
                        if len(data) > 4:
                            try:
                                subcall["revert_msg"] = decode(["string"], data[4:])[0]
                            except Exception:
                                subcall["revert_msg"] = data.hex()
                    if "revert_msg" not in subcall and "dev" in pc:
                        subcall["revert_msg"] = pc["dev"]

            if "path" not in pc:
                continue
            trace[i]["source"] = {"filename": last["path_map"][pc["path"]], "offset": pc["offset"]}

            if "fn" not in pc:
                continue

            # calculate coverage
            if last["coverage"]:
                if pc["path"] not in coverage_eval[last["name"]]:
                    coverage_eval[last["name"]][pc["path"]] = [set(), set(), set()]
                if "statement" in pc:
                    coverage_eval[last["name"]][pc["path"]][0].add(pc["statement"])
                if "branch" in pc:
                    if pc["op"] != "JUMPI":
                        last["active_branches"].add(pc["branch"])
                    elif "active_branches" not in last or pc["branch"] in last["active_branches"]:
                        # false, true
                        key = 1 if trace[i + 1]["pc"] == trace[i]["pc"] + 1 else 2
                        coverage_eval[last["name"]][pc["path"]][key].add(pc["branch"])
                        if "active_branches" in last:
                            last["active_branches"].remove(pc["branch"])

            # ignore jumps with no function - they are compiler optimizations
            if "jump" in pc:
                # jump 'i' is calling into an internal function
                if pc["jump"] == "i":
                    try:
                        fn = last["pc_map"][trace[i + 1]["pc"]]["fn"]
                    except (KeyError, IndexError):
                        continue
                    if fn != last["internal_calls"][-1]:
                        last["internal_calls"].append(fn)
                        last["jumpDepth"] += 1
                # jump 'o' is returning from an internal function
                elif last["jumpDepth"] > 0:
                    del last["internal_calls"][-1]
                    last["jumpDepth"] -= 1
        coverage._add_transaction(
            self.coverage_hash, dict((k, v) for k, v in coverage_eval.items() if v)
        )

    def _add_internal_xfer(self, from_: str, to: str, value: str) -> None:
        if not value.startswith("0x"):
            value = f"0x{value}"

        self._internal_transfers.append(  # type: ignore
            {"from": EthAddress(from_), "to": EthAddress(to), "value": Wei(value)}
        )

    def _full_name(self) -> str:
        if self.contract_name and self.fn_name:
            return f"{self.contract_name}.{self.fn_name}"
        return self.fn_name or "Transaction"

    def info(self) -> None:
        """Displays verbose information about the transaction, including decoded event logs."""
        result = f"Tx Hash: {self.txid}\nFrom: {self.sender}\n"
        if self.contract_address and self.status:
            result += f"New {self.contract_name} address: {self.contract_address}\n"
        else:
            result += f"To: {self.receiver}\n" f"Value: {self.value}\n"
            if self.input != "0x" and int(self.input, 16):
                result += f"Function: {self._full_name()}\n"

        result += (
            f"Block: {self.block_number}\nGas Used: "
            f"{self.gas_used} / {self.gas_limit} "
            f"({self.gas_used / self.gas_limit:.1%})\n"
        )

        if self.events:
            events = list(self.events)
            call_tree: List = ["--------------------------"]
            while events:
                idx = next(
                    (events.index(i) for i in events if i.address != events[0].address), len(events)
                )
                contract = state._find_contract(events[0].address)
                if contract:
                    try:
                        name = contract.name()
                    except Exception:
                        name = contract._name
                    sub_tree: List = [f"{name} ({events[0].address})"]
                else:
                    sub_tree = [f"{events[0].address}"]
                for event in events[:idx]:
                    sub_tree.append([event.name, *(f"{k}: {v}" for k, v in event.items())])
                call_tree.append(sub_tree)
                events = events[idx:]
            event_tree = build_tree([call_tree], multiline_pad=0, pad_depth=[0, 1])
            result = f"{result}\nEvents In This Transaction\n{event_tree}"

        result = color.highlight(result)  # @UndefinedVariable
        status = ""
        if not self.status:
            status = f"({color('bright red')}{self.revert_msg or 'reverted'}{color})"
        print(f"Transaction was Mined {status}\n---------------------\n{result}")

    def _get_trace_gas(self, start: int, stop: int) -> Tuple[int, int]:
        total_gas = 0
        internal_gas = 0
        is_internal = True
        trace = self.trace

        for i in range(start, stop):
            # Check if we are in a subfunction or not
            if is_internal and not _step_compare(trace[i], trace[start]):
                is_internal = False
                # For the internal gas tracking we ignore the gas passed to an external call
                if trace[i]["depth"] > trace[start]["depth"]:
                    internal_gas -= trace[i - 1]["gasCost"]
            elif not is_internal and _step_compare(trace[i], trace[start]):
                is_internal = True

            total_gas += trace[i]["gasCost"]
            if is_internal:
                internal_gas += trace[i]["gasCost"]

            # manually add gas refunds where they occur
            if trace[i]["op"] == "SSTORE" and int(trace[i]["stack"][-2], 16) == 0:
                # 15000 gas is refunded if a word is set to 0x0
                # Note: There is currently no way to check if the value was 0x0 before.
                # This will give an incorrect refund if 0x0 is assigned to 0x0.
                total_gas -= 15000
                if is_internal:
                    internal_gas -= 15000
            if trace[i]["op"] == "SELFDESTRUCT":
                # 24000 gas is refunded on selfdestruct
                total_gas -= 24000
                if is_internal:
                    internal_gas -= 24000

        # For external calls, add the remaining gas returned back
        if start > 0 and trace[start]["depth"] > trace[start - 1]["depth"]:
            total_gas += trace[start - 1]["gasCost"]
            internal_gas += trace[start - 1]["gasCost"]

        return internal_gas, total_gas

    @trace_inspection
    def call_trace(self, expand: bool = False) -> None:
        """
        Display the complete sequence of contracts and methods called during
        the transaction. The format:

        Contract.functionName  [instruction]  start:stop  [gas used]

        * start:stop are index values for the `trace` member of this object,
          showing the points where the call begins and ends
        * for calls that include subcalls, gas use is displayed as
          [gas used in this frame / gas used in this frame + subcalls]
        * Calls displayed in red ended with a `REVERT` or `INVALID` instruction.

        Arguments
        ---------
        expand : bool
            If `True`, show an expanded call trace including inputs and return values
        """

        trace = self.trace
        key = _step_internal(
            trace[0], trace[-1], 0, len(trace), self._get_trace_gas(0, len(self.trace))
        )

        call_tree: List = [[key]]
        active_tree: List = [call_tree[0]]

        # (index, depth, jumpDepth) for relevent steps in the trace
        trace_index = [(0, 0, 0)] + [
            (i, trace[i]["depth"], trace[i]["jumpDepth"])
            for i in range(1, len(trace))
            if not _step_compare(trace[i], trace[i - 1])
        ]

        subcalls = self.subcalls[::-1]
        for i, (idx, depth, jump_depth) in enumerate(trace_index[1:], start=1):
            last = trace_index[i - 1]
            if depth == last[1] and jump_depth < last[2]:
                # returning from an internal function, reduce tree by one
                active_tree.pop()
                continue
            elif depth < last[1]:
                # returning from an external call, return tree by jumpDepth of the previous depth
                active_tree = active_tree[: -(last[2] + 1)]
                continue

            if depth > last[1]:
                # called to a new contract
                end = next((x[0] for x in trace_index[i + 1 :] if x[1] < depth), len(trace))
                total_gas, internal_gas = self._get_trace_gas(idx, end)
                key = _step_external(
                    trace[idx],
                    trace[end - 1],
                    idx,
                    end,
                    (total_gas, internal_gas),
                    subcalls.pop(),
                    expand,
                )
            elif depth == last[1] and jump_depth > last[2]:
                # jumped into an internal function
                end = next(
                    (
                        x[0]
                        for x in trace_index[i + 1 :]
                        if x[1] < depth or (x[1] == depth and x[2] < jump_depth)
                    ),
                    len(trace),
                )

                total_gas, internal_gas = self._get_trace_gas(idx, end)
                key = _step_internal(
                    trace[idx], trace[end - 1], idx, end, (total_gas, internal_gas)
                )

            active_tree[-1].append([key])
            active_tree.append(active_tree[-1][-1])

        print(
            f"Call trace for '{color('bright blue')}{self.txid}{color}':\n"
            f"Initial call cost  [{color('bright yellow')}{self._call_cost} gas{color}]"
        )
        print(build_tree(call_tree).rstrip())

    def traceback(self) -> None:
        print(self._traceback_string() or "")

    @trace_inspection
    def _traceback_string(self) -> str:
        """Returns an error traceback for the transaction."""
        if self.status == 1:
            return ""
        trace = self.trace

        try:
            idx = next(i for i in range(len(trace)) if trace[i]["op"] in ("REVERT", "INVALID"))
            trace_range = range(idx, -1, -1)
        except StopIteration:
            return ""

        try:
            result = [next(i for i in trace_range if trace[i]["source"])]
        except StopIteration:
            return ""
        depth, jump_depth = trace[idx]["depth"], trace[idx]["jumpDepth"]

        while True:
            try:
                idx = next(
                    i
                    for i in trace_range
                    if trace[i]["depth"] < depth
                    or (trace[i]["depth"] == depth and trace[i]["jumpDepth"] < jump_depth)
                )
                result.append(idx)
                depth, jump_depth = trace[idx]["depth"], trace[idx]["jumpDepth"]
            except StopIteration:
                break
        return f"{color}Traceback for '{color('bright blue')}{self.txid}{color}':\n" + "\n".join(
            self._source_string(i, 0) for i in result[::-1]
        )

    def error(self, pad: int = 3) -> None:
        print(self._error_string(pad) or "")

    @trace_inspection
    def _error_string(self, pad: int = 3) -> str:
        """Returns the source code that caused the transaction to revert.

        Args:
            pad: Number of unrelated lines of code to include before and after

        Returns: source code string
        """
        if self.status == 1:
            return ""

        # if RPC returned a program counter, try to find source without querying trace
        if self._revert_pc:
            highlight, linenos, path, fn_name = build._get_error_source_from_pc(self._revert_pc)
            if highlight:
                return _format_source(highlight, linenos, path, self._revert_pc, -1, fn_name)
            self._revert_pc = None

        # iterate backward through the trace until a step has a source offset
        trace = self.trace
        trace_range = range(len(trace) - 1, -1, -1)
        try:
            idx = next(i for i in trace_range if trace[i]["op"] in {"REVERT", "INVALID"})
            idx = next(i for i in trace_range if trace[i]["source"])
            return self._source_string(idx, pad)
        except StopIteration:
            return ""

    def source(self, idx: int, pad: int = 3) -> None:
        print(self._source_string(idx, pad) or "")

    @trace_inspection
    def _source_string(self, idx: int, pad: int) -> str:
        """Displays the associated source code for a given stack trace step.

        Args:
            idx: Stack trace step index
            pad: Number of unrelated lines of code to include before and after

        Returns: source code string
        """
        trace = self.trace[idx]
        if not trace.get("source", None):
            return ""
        contract = state._find_contract(self.trace[idx]["address"])
        source, linenos = highlight_source(
            contract._sources.get(trace["source"]["filename"]), trace["source"]["offset"], pad
        )
        if not source:
            return ""
        return _format_source(
            source,
            linenos,
            trace["source"]["filename"],
            trace["pc"],
            self.trace.index(trace),
            trace["fn"],
        )


def _format_source(source: str, linenos: Tuple, path: Path, pc: int, idx: int, fn_name: str) -> str:
    ln = f" {color('bright blue')}{linenos[0]}"
    if linenos[1] > linenos[0]:
        ln = f"s{ln}{color('dark white')}-{color('bright blue')}{linenos[1]}"
    return (
        f"{color('dark white')}Trace step {color('bright blue')}{idx}{color('dark white')}, "
        f"program counter {color('bright blue')}{pc}{color('dark white')}:\n  {color('dark white')}"
        f"File {color('bright magenta')}\"{path}\"{color('dark white')}, line{ln}"
        f"{color('dark white')}, in {color('bright cyan')}{fn_name}{color('dark white')}:{source}"
    )


def _step_compare(a: Dict, b: Dict) -> bool:
    return a["depth"] == b["depth"] and a["jumpDepth"] == b["jumpDepth"]


def _step_internal(
    step: Dict,
    last_step: Dict,
    start: Union[str, int],
    stop: Union[str, int],
    gas: Tuple[int, int],
    subcall: Dict = None,
) -> str:
    if last_step["op"] in {"REVERT", "INVALID"} and _step_compare(step, last_step):
        contract_color = color("bright red")
    else:
        contract_color = color("bright cyan") if not step["jumpDepth"] else color()
    key = f"{color('dark white')}{contract_color}{step['fn']}  {color('dark white')}"

    left_bracket = f"{color('dark white')}["
    right_bracket = f"{color('dark white')}]"

    if subcall:
        key = f"{key}[{color}{subcall['op']}{right_bracket}  "

    key = f"{key}{start}:{stop}{color}"

    if gas:
        if gas[0] == gas[1]:
            gas_str = f"{color('bright yellow')}{gas[0]} gas"
        else:
            gas_str = f"{color('bright yellow')}{gas[0]} / {gas[1]} gas"
        key = f"{key}  {left_bracket}{gas_str}{right_bracket}{color}"

    if last_step["op"] == "SELFDESTRUCT":
        key = f"{key}  {left_bracket}{color('bright red')}SELFDESTRUCT{right_bracket}{color}"

    return key


def _convert_0x_to_empty_bytes(value: Any) -> Any:
    # black cannot parse `0x` without any trailing zeros, so we temporarily
    # replace it with an empty bytestring
    final = []
    for item in value:
        if isinstance(item, (list, tuple)):
            final.append(_convert_0x_to_empty_bytes(item))
        elif str(item) == "0x":
            final.append(b"")
        else:
            final.append(item)
    return type(value)(final)


def _format(value: Any) -> str:
    if isinstance(value, (list, tuple)):
        value = _convert_0x_to_empty_bytes(value)
        mode = black.FileMode(line_length=60)
        value = black.format_str(str(value), mode=mode).replace('b""', "0x")
    return str(value)


def _step_external(
    step: Dict,
    last_step: Dict,
    start: Union[str, int],
    stop: Union[str, int],
    gas: Tuple[int, int],
    subcall: Dict,
    expand: bool,
) -> str:
    key = _step_internal(step, last_step, start, stop, gas, subcall)
    if not expand:
        return key

    result: List = [key, f"address: {step['address']}"]

    if "value" in subcall:
        result.append(f"value: {subcall['value']}")

    if "inputs" not in subcall:
        result.append(f"calldata: {subcall.get('calldata')}")
    elif subcall["inputs"]:
        result.append(
            ["input arguments:", *(f"{k}: {_format(v)}" for k, v in subcall["inputs"].items())]
        )
    else:
        result.append("input arguments: None")

    if "return_value" in subcall:
        value = subcall["return_value"]
        if isinstance(value, tuple) and len(value) > 1:
            result.append(["return values:", *(_format(i) for i in value)])
        else:
            if isinstance(value, tuple):
                value = value[0]
            result.append(f"return value: {_format(value)}")
    elif "returndata" in subcall:
        result.append(f"returndata: {subcall['returndata']}")

    if "revert_msg" in subcall:
        result.append(f"revert reason: {color('bright red')}{subcall['revert_msg']}{color}")

    return build_tree([result], multiline_pad=0).rstrip()


def _get_memory(step: Dict, idx: int) -> HexBytes:
    offset = int(step["stack"][idx], 16)
    length = int(step["stack"][idx - 1], 16)
    data = HexBytes("".join(step["memory"]))[offset : offset + length]
    # append zero-bytes if allocated memory ends before `length` bytes
    data = HexBytes(data + b"\x00" * (length - len(data)))
    return data


def _get_last_map(address: EthAddress, sig: str) -> Dict:
    contract = state._find_contract(address)
    last_map = {"address": EthAddress(address), "jumpDepth": 0, "name": None, "coverage": False}

    if contract:
        if contract.get_method(sig):
            full_fn_name = f"{contract._name}.{contract.get_method(sig)}"
        else:
            full_fn_name = contract._name
        last_map.update(
            contract=contract,
            function=contract.get_method_object(sig),
            name=contract._name,
            internal_calls=[full_fn_name],
            path_map=contract._build.get("allSourcePaths"),
            pc_map=contract._build.get("pcMap"),
        )
        if isinstance(contract._project, project_main.Project):
            # only evaluate coverage for contracts that are part of a `Project`
            last_map["coverage"] = True
            if contract._build.get("language") == "Solidity":
                last_map["active_branches"] = set()
    else:
        last_map.update(contract=None, internal_calls=[f"<UnknownContract>.{sig}"], pc_map=None)

    return last_map


def _is_call_to_precompile(subcall: dict) -> bool:
    precompile_contract = re.compile(r"0x0{38}(?:0[1-9]|1[0-8])")
    return True if precompile_contract.search(str(subcall["to"])) is not None else False<|MERGE_RESOLUTION|>--- conflicted
+++ resolved
@@ -647,13 +647,8 @@
         try:
             trace = web3.provider.make_request(  # type: ignore
                 # Set enableMemory to all RPC as anvil return the memory key
-<<<<<<< HEAD
-                "debug_traceTransaction", (self.txid, {
-                                           "disableStorage": CONFIG.mode != "console", "enableMemory": True})  # @UndefinedVariable
-=======
                 "debug_traceTransaction",
                 (self.txid, {"disableStorage": CONFIG.mode != "console", "enableMemory": True}),
->>>>>>> 3d057f32
             )
         except (requests.exceptions.Timeout, requests.exceptions.ConnectionError) as e:
             msg = f"Encountered a {type(e).__name__} while requesting "
