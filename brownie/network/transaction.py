--- conflicted
+++ resolved
@@ -648,13 +648,9 @@
             raise RPCRequestError("Node client does not support `debug_traceTransaction`")
         try:
             trace = web3.provider.make_request(  # type: ignore
-<<<<<<< HEAD
-                "debug_traceTransaction", (self.txid, {"disableStorage": CONFIG.mode != "console"})  # @UndefinedVariable
-=======
                 # Set enableMemory to all RPC as anvil return the memory key
                 "debug_traceTransaction", (self.txid, {
-                                           "disableStorage": CONFIG.mode != "console", "enableMemory": True})
->>>>>>> 4e712525
+                                           "disableStorage": CONFIG.mode != "console", "enableMemory": True})  # @UndefinedVariable
             )
         except (requests.exceptions.Timeout, requests.exceptions.ConnectionError) as e:
             msg = f"Encountered a {type(e).__name__} while requesting "
