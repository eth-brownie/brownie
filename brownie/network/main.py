#!/usr/bin/python3
from typing import Union, Optional, Tuple, Any

from .web3 import Web3
from .rpc import Rpc
from .account import Accounts
from brownie.convert import Wei
from brownie._config import CONFIG, modify_network_config

rpc = Rpc()
web3 = Web3()


def connect(network: str = None, launch_rpc: bool = True) -> None:
    """Connects to the network.

    Args:
        network: string of of the name of the network to connect to

    Network information is retrieved from brownie-config.json"""
    if is_connected():
        raise ConnectionError(
            f"Already connected to network '{CONFIG['active_network']['name']}'"
        )
    try:
        active = modify_network_config(network or CONFIG["network"]["default"])
        if "host" not in active:
            raise KeyError(
                f"No host in brownie-config.json for network '{active['name']}'"
            )
        host = active["host"]
        if ":" not in host.split("//", maxsplit=1)[-1]:
            try:
                host += f":{active['test_rpc']['port']}"
            except KeyError:
                pass
        web3.connect(host)
        if "test_rpc" in active and launch_rpc and not rpc.is_active():
            if is_connected():
                if web3.eth.blockNumber != 0:
                    raise ValueError("Local RPC Client has a block height > 0")
                rpc.attach(active["host"])
            else:
                rpc.launch(**active["test_rpc"])
        else:
            Accounts()._reset()
    except Exception:
        CONFIG["active_network"] = {"name": None}
        web3.disconnect()
        raise


def disconnect(kill_rpc: bool = True) -> None:
    """Disconnects from the network."""
    if not is_connected():
        raise ConnectionError("Not connected to any network")
    CONFIG["active_network"] = {"name": None}
    if kill_rpc and rpc.is_active():
        if rpc.is_child():
            rpc.kill()
        else:
            rpc.reset()
    web3.disconnect()


def show_active() -> Optional[str]:
    """Returns the name of the currently active network"""
    if not web3.provider:
        return None
    return CONFIG["active_network"]["name"]


def is_connected() -> bool:
    """Returns a bool indicating if the Web3 object is currently connected"""
    return web3.isConnected()


<<<<<<< HEAD
def gas_limit(*args: Tuple[Union[int, str, bool, None]]) -> Union[int, bool]:
    '''Gets and optionally sets the default gas limit.
=======
def gas_limit(*args: Union[int, str]) -> Union[int, bool]:
    """Gets and optionally sets the default gas limit.
>>>>>>> e4e8ef98

    * If an integer value is given, this will be the default gas limit.
    * If set to None, True or False, the gas limit is determined
    automatically."""
    if not is_connected():
        raise ConnectionError("Not connected to any network")
    if args:
        if args[0] in (None, False, True):
            CONFIG["active_network"]["gas_limit"] = False
        else:
            try:
                limit: int = int(args[0])  # type: ignore
            except ValueError:
                raise TypeError(f"Invalid gas limit '{args[0]}'")
            if limit < 21000:
                raise ValueError("Minimum gas limit is 21000")
            CONFIG["active_network"]["gas_limit"] = limit
    return CONFIG["active_network"]["gas_limit"]


<<<<<<< HEAD
def gas_price(*args: Tuple[Union[int, str, bool, None]]) -> Union[int, bool]:
    '''Gets and optionally sets the default gas price.
=======
def gas_price(*args: Union[int, bool, None]) -> Union[int, bool]:
    """Gets and optionally sets the default gas price.
>>>>>>> e4e8ef98

    * If an integer value is given, this will be the default gas price.
    * If set to None, True or False, the gas price is determined
    automatically."""
    if not is_connected():
        raise ConnectionError("Not connected to any network")
    if args:
        if args[0] in (None, False, True):
            CONFIG["active_network"]["gas_price"] = False
        else:
            try:
                price = Wei(args[0])
            except ValueError:
                raise TypeError(f"Invalid gas price '{args[0]}'")
            CONFIG["active_network"]["gas_price"] = price
    return CONFIG["active_network"]["gas_price"]<|MERGE_RESOLUTION|>--- conflicted
+++ resolved
@@ -75,17 +75,12 @@
     return web3.isConnected()
 
 
-<<<<<<< HEAD
 def gas_limit(*args: Tuple[Union[int, str, bool, None]]) -> Union[int, bool]:
     '''Gets and optionally sets the default gas limit.
-=======
-def gas_limit(*args: Union[int, str]) -> Union[int, bool]:
-    """Gets and optionally sets the default gas limit.
->>>>>>> e4e8ef98
 
     * If an integer value is given, this will be the default gas limit.
     * If set to None, True or False, the gas limit is determined
-    automatically."""
+    automatically.'''
     if not is_connected():
         raise ConnectionError("Not connected to any network")
     if args:
@@ -102,17 +97,12 @@
     return CONFIG["active_network"]["gas_limit"]
 
 
-<<<<<<< HEAD
 def gas_price(*args: Tuple[Union[int, str, bool, None]]) -> Union[int, bool]:
     '''Gets and optionally sets the default gas price.
-=======
-def gas_price(*args: Union[int, bool, None]) -> Union[int, bool]:
-    """Gets and optionally sets the default gas price.
->>>>>>> e4e8ef98
 
     * If an integer value is given, this will be the default gas price.
     * If set to None, True or False, the gas price is determined
-    automatically."""
+    automatically.'''
     if not is_connected():
         raise ConnectionError("Not connected to any network")
     if args:
