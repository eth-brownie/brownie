--- conflicted
+++ resolved
@@ -89,11 +89,7 @@
     "aurorascan": "AURORASCAN_TOKEN",
     "moonscan": "MOONSCAN_TOKEN",
     "gnosisscan": "GNOSISSCAN_TOKEN",
-<<<<<<< HEAD
-    "basescan": "BASESCAN_TOKEN",
-=======
     "base": "BASESCAN_TOKEN",
->>>>>>> 3d057f32
 }
 
 
