#!/usr/bin/python3

import asyncio
import io
import json
import os
import re
import time
import warnings
from pathlib import Path
from textwrap import TextWrapper
from threading import get_ident  # noqa
from typing import (
    Any,
    Callable,
    Coroutine,
    Dict,
    Iterator,
    List,
    Match,
    Optional,
    Set,
    Tuple,
    Union,
)

import eth_abi
import requests
import solcx
from eth_utils import combomethod
from hexbytes import HexBytes
from semantic_version import Version
from vvm import get_installable_vyper_versions
from vvm.utils.convert import to_vyper_version
from web3._utils import filters
from web3.datastructures import AttributeDict
from web3.types import LogReceipt

from brownie._config import BROWNIE_FOLDER, CONFIG, REQUEST_HEADERS, _load_project_compiler_config
from brownie.convert.datatypes import Wei
from brownie.convert.normalize import format_input, format_output
from brownie.convert.utils import (
    build_function_selector,
    build_function_signature,
    get_type_strings,
)
from brownie.exceptions import (
    BrownieCompilerWarning,
    BrownieEnvironmentWarning,
    ContractExists,
    ContractNotFound,
    UndeployedLibrary,
    VirtualMachineError,
    decode_typed_error,
    parse_errors_from_abi,
)
from brownie.project import compiler
from brownie.project.flattener import Flattener
from brownie.typing import AccountsType, TransactionReceiptType
from brownie.utils import color
from brownie.utils.hex import HEXBYTES_LT_1_0_0

from . import accounts, chain
from .event import _add_deployment_topics, _get_topics, event_watcher
from .state import (
    _add_contract,
    _add_deployment,
    _find_contract,
    _get_deployment,
    _remove_contract,
    _remove_deployment,
    _revert_register,
)
from .web3 import ContractEvent, _ContractEvents, _resolve_address, web3

_unverified_addresses: Set = set()


class _ContractBase:
    _dir_color = "bright magenta"

    def __init__(self, project: Any, build: Dict, sources: Dict) -> None:
        self._project = project
        self._build = build.copy()
        self._sources = sources
        self.topics = _get_topics(self.abi)
        self.selectors = {
            build_function_selector(i): i["name"] for i in self.abi if i["type"] == "function"
        }
        # this isn't fully accurate because of overloaded methods - will be removed in `v2.0.0`
        self.signatures = {
            i["name"]: build_function_selector(i) for i in self.abi if i["type"] == "function"
        }
        parse_errors_from_abi(self.abi)

    @property
    def abi(self) -> List:
        return self._build["abi"]

    @property
    def _name(self) -> str:
        return self._build["contractName"]

    def info(self) -> None:
        """
        Display NatSpec documentation for this contract.
        """
        if self._build.get("natspec"):
            _print_natspec(self._build["natspec"])

    def get_method(self, calldata: str) -> Optional[str]:
        sig = calldata[:10].lower()
        return self.selectors.get(sig)

    def decode_input(self, calldata: Union[str, bytes]) -> Tuple[str, Any]:
        """
        Decode input calldata for this contract.

        Arguments
        ---------
        calldata : str | bytes
            Calldata for a call to this contract

        Returns
        -------
        str
            Signature of the function that was called
        Any
            Decoded input arguments
        """
        if not isinstance(calldata, HexBytes):
            calldata = HexBytes(calldata)

        if HEXBYTES_LT_1_0_0:
            fn_selector = calldata[:4].hex()  # type: ignore
        else:
            fn_selector = f"0x{calldata[:4].hex()}"  # type: ignore

        abi = next(
            (
                i
                for i in self.abi
                if i["type"] == "function" and build_function_selector(i) == fn_selector
            ),
            None,
        )
        if abi is None:
            raise ValueError("Four byte selector does not match the ABI for this contract")

        function_sig = build_function_signature(abi)

        types_list = get_type_strings(abi["inputs"])
        result = eth_abi.decode(types_list, calldata[4:])
        input_args = format_input(abi, result)

        return function_sig, input_args


class ContractContainer(_ContractBase):
    """List-like container class that holds all Contract instances of the same
    type, and is used to deploy new instances of that contract.

    Attributes:
        abi: Complete contract ABI.
        bytecode: Bytecode used to deploy the contract.
        signatures: Dictionary of {'function name': "bytes4 signature"}
        topics: Dictionary of {'event name': "bytes32 topic"}"""

    def __init__(self, project: Any, build: Dict) -> None:
        self.tx = None
        self.bytecode = build["bytecode"]
        self._contracts: List["ProjectContract"] = []
        super().__init__(project, build, project._sources)
        self.deploy = ContractConstructor(self, self._name)
        _revert_register(self)

        # messes with tests if it is created on init
        # instead we create when it's requested, but still define it here
        self._flattener: Flattener = None  # type: ignore

    def __iter__(self) -> Iterator:
        return iter(self._contracts)

    def __getitem__(self, i: Any) -> "ProjectContract":
        return self._contracts[i]

    def __delitem__(self, key: Any) -> None:
        item = self._contracts[key]
        self.remove(item)

    def __len__(self) -> int:
        return len(self._contracts)

    def __repr__(self) -> str:
        if CONFIG.argv["cli"] == "console":
            return str(self._contracts)
        return super().__repr__()

    def _reset(self) -> None:
        for contract in self._contracts:
            _remove_contract(contract)
            contract._reverted = True
        self._contracts.clear()

    def _revert(self, height: int) -> None:
        reverted = [
            i
            for i in self._contracts
            if (i.tx and i.tx.block_number is not None and i.tx.block_number > height)
            # removeprefix is used for compatability with both hexbytes<1 and >=1
            or len(web3.eth.get_code(i.address).hex().removeprefix("0x")) <= 2
        ]
        for contract in reverted:
            self.remove(contract)
            contract._reverted = True

    def remove(self, contract: "ProjectContract") -> None:
        """Removes a contract from the container.

        Args:
            contract: Contract instance of address string of the contract."""
        if contract not in self._contracts:
            raise TypeError("Object is not in container.")
        self._contracts.remove(contract)
        contract._delete_deployment()
        _remove_contract(contract)

    def at(
        self,
        address: str,
        owner: Optional[AccountsType] = None,
        tx: Optional[TransactionReceiptType] = None,
        persist: bool = True,
    ) -> "ProjectContract":
        """Returns a contract address.

        Raises ValueError if no bytecode exists at the address.

        Args:
            address: Address string of the contract.
            owner: Default Account instance to send contract transactions from.
            tx: Transaction ID of the contract creation."""
        address = _resolve_address(address)
        contract = _find_contract(address)
        if isinstance(contract, ProjectContract):
            if contract._name == self._name and contract._project == self._project:
                return contract
            raise ContractExists(
                f"'{contract._name}' declared at {address} in project '{contract._project._name}'"
            )

        build = self._build
        contract = ProjectContract(self._project, build, address, owner, tx)
        if not _verify_deployed_code(address, build["deployedBytecode"], build["language"]):
            # prevent trace attempts when the bytecode doesn't match
            del contract._build["pcMap"]

        contract._save_deployment()
        _add_contract(contract)
        self._contracts.append(contract)
        if CONFIG.network_type == "live" and persist:
            _add_deployment(contract)

        return contract

    def _add_from_tx(self, tx: TransactionReceiptType) -> None:
        tx._confirmed.wait()
        if tx.status and tx.contract_address is not None:
            try:
                self.at(tx.contract_address, tx.sender, tx)
            except ContractNotFound:
                # if the contract self-destructed during deployment
                pass

    def get_verification_info(self) -> Dict:
        """
        Return a dict with flattened source code for this contract
        and further information needed for verification
        """
        language = self._build["language"]
        if language == "Vyper":
            raise TypeError(
                "Etherscan does not support API verification of source code "
                "for vyper contracts. You need to verify the source manually"
            )
        elif language == "Solidity":
            if self._flattener is None:
                source_fp = (
                    Path(self._project._path)
                    .joinpath(self._build["sourcePath"])
                    .resolve()
                    .as_posix()
                )
                config = self._project._compiler_config
                remaps = dict(
                    map(
                        lambda s: s.split("=", 1),
                        compiler._get_solc_remappings(config["solc"]["remappings"]),
                    )
                )
                libs = {lib.strip("_") for lib in re.findall("_{1,}[^_]*_{1,}", self.bytecode)}
                compiler_settings = {
                    "evmVersion": self._build["compiler"]["evm_version"],
                    "optimizer": config["solc"]["optimizer"],
                    "libraries": {
                        Path(source_fp).name: {lib: self._project[lib][-1].address for lib in libs}
                    },
                }
                self._flattener = Flattener(source_fp, self._name, remaps, compiler_settings)

            build_json = self._build

            return {
                "standard_json_input": self._flattener.standard_input_json,
                "contract_name": build_json["contractName"],
                "compiler_version": build_json["compiler"]["version"],
                "optimizer_enabled": build_json["compiler"]["optimizer"]["enabled"],
                "optimizer_runs": build_json["compiler"]["optimizer"]["runs"],
                "license_identifier": self._flattener.license,
                "bytecode_len": len(build_json["bytecode"]),
            }
        else:
            raise TypeError(f"Unsupported language for source verification: {language}")

    def publish_source(self, contract: Any, silent: bool = False) -> bool:
        """Flatten contract and publish source on the selected explorer"""

        api_key = os.getenv("ETHERSCAN_TOKEN")
        if api_key is None:
            raise ValueError(
                "An API token is required to verify contract source code. "
                "Visit https://etherscan.io/register to obtain a token, and "
                "then store it as the environment variable $ETHERSCAN_TOKEN"
            )

        address = _resolve_address(contract.address)

        # Get source code and contract/compiler information
        contract_info = self.get_verification_info()

        # Select matching license code (https://etherscan.io/contract-license-types)
        license_code = 1
        identifier = contract_info["license_identifier"].lower()
        if "unlicensed" in identifier:
            license_code = 2
        elif "mit" in identifier:
            license_code = 3
        elif "agpl" in identifier and "3.0" in identifier:
            license_code = 13
        elif "lgpl" in identifier:
            if "2.1" in identifier:
                license_code = 6
            elif "3.0" in identifier:
                license_code = 7
        elif "gpl" in identifier:
            if "2.0" in identifier:
                license_code = 4
            elif "3.0" in identifier:
                license_code = 5
        elif "bsd-2-clause" in identifier:
            license_code = 8
        elif "bsd-3-clause" in identifier:
            license_code = 9
        elif "mpl" in identifier and "2.0" in identifier:
            license_code = 10
        elif identifier.startswith("osl") and "3.0" in identifier:
            license_code = 11
        elif "apache" in identifier and "2.0" in identifier:
            license_code = 12

        # get constructor arguments
        url = "https://api.etherscan.io/v2/api"
        params_tx: Dict = {
            "chainid": web3.chain_id,
            "apikey": api_key,
            "module": "account",
            "action": "txlist",
            "address": address,
            "page": 1,
            "sort": "asc",
            "offset": 1,
        }
        i = 0
        while True:
            response = requests.get(url, params=params_tx, headers=REQUEST_HEADERS)
            if response.status_code != 200:
                raise ConnectionError(
                    f"Status {response.status_code} when querying {url}: {response.text}"
                )
            data = response.json()
            if int(data["status"]) == 1:
                # Constructor arguments received
                break

            # Wait for contract to be recognized by etherscan
            # This takes a few seconds after the contract is deployed
            # After 10 loops we throw with the API result message (includes address)
            if i >= 10:
                raise ValueError(f"API request failed with: {data['result']}")
            elif i == 0 and not silent:
                print(f"Waiting for {url} to process contract...")
            i += 1
            time.sleep(10)

        if data["message"] == "OK":
            constructor_arguments = data["result"][0]["input"][contract_info["bytecode_len"] + 2 :]
        else:
            constructor_arguments = ""

        # Submit verification
        payload_verification: Dict = {
            "apikey": api_key,
            "module": "contract",
            "action": "verifysourcecode",
            "contractaddress": address,
            "sourceCode": io.StringIO(json.dumps(self._flattener.standard_input_json)),
            "codeformat": "solidity-standard-json-input",
            "contractname": f"{self._flattener.contract_file}:{self._flattener.contract_name}",
            "compilerversion": f"v{contract_info['compiler_version']}",
            "optimizationUsed": 1 if contract_info["optimizer_enabled"] else 0,
            "runs": contract_info["optimizer_runs"],
            "constructorArguements": constructor_arguments,
            "licenseType": license_code,
        }
        response = requests.post(
            f"{url}?chainid={web3.chain_id}", data=payload_verification, headers=REQUEST_HEADERS
        )
        if response.status_code != 200:
            raise ConnectionError(
                f"Status {response.status_code} when querying {url}: {response.text}"
            )
        data = response.json()
        if int(data["status"]) != 1:
            raise ValueError(f"Failed to submit verification request: {data['result']}")

        # Status of request
        guid = data["result"]
        if not silent:
            print("Verification submitted successfully. Waiting for result...")
        time.sleep(10)
        params_status: Dict = {
            "chainid": web3.chain_id,
            "apikey": api_key,
            "module": "contract",
            "action": "checkverifystatus",
            "guid": guid,
        }
        while True:
            response = requests.get(url, params=params_status, headers=REQUEST_HEADERS)
            if response.status_code != 200:
                raise ConnectionError(
                    f"Status {response.status_code} when querying {url}: {response.text}"
                )
            data = response.json()
            if data["result"] == "Pending in queue":
                if not silent:
                    print("Verification pending...")
            else:
                if not silent:
                    col = "bright green" if data["message"] == "OK" else "bright red"
                    print(f"Verification complete. Result: {color(col)}{data['result']}{color}")
                return data["message"] == "OK"
            time.sleep(10)

    def _slice_source(self, source: str, offset: list) -> str:
        """Slice the source of the contract, preserving any comments above the first line."""
        offset_start = offset[0]
        top_source = source[:offset_start]
        top_lines = top_source.split("\n")[::-1]
        comment_open = False
        for line in top_lines:
            stripped = line.strip()
            if (
                not stripped
                or stripped.startswith(("//", "/*", "*"))
                or stripped.endswith("*/")
                or comment_open
            ):
                offset_start = offset_start - len(line) - 1
                if stripped.endswith("*/"):
                    comment_open = True
                elif stripped.startswith("/*"):
                    comment_open = False
            else:
                # Stop on the first non-empty, non-comment line
                break
        offset_start = max(0, offset_start)
        return source[offset_start : offset[1]].strip()


class ContractConstructor:
    _dir_color = "bright magenta"

    def __init__(self, parent: "ContractContainer", name: str) -> None:
        self._parent = parent
        try:
            self.abi = next(i for i in parent.abi if i["type"] == "constructor")
            self.abi["name"] = "constructor"
        except Exception:
            self.abi = {"inputs": [], "name": "constructor", "type": "constructor"}
        self._name = name

    @property
    def payable(self) -> bool:
        if "payable" in self.abi:
            return self.abi["payable"]
        else:
            return self.abi["stateMutability"] == "payable"

    def __repr__(self) -> str:
        return f"<{type(self).__name__} '{self._name}.constructor({_inputs(self.abi)})'>"

    def __call__(
        self, *args: Tuple, publish_source: bool = False, silent: bool = False
    ) -> Union["Contract", TransactionReceiptType]:
        """Deploys a contract.

        Args:
            *args: Constructor arguments. The last argument MUST be a dictionary
                   of transaction values containing at minimum a 'from' key to
                   specify which account to deploy this contract from.

        Returns:
            * Contract instance if the transaction confirms
            * TransactionReceipt if the transaction is pending or reverts"""
        args, tx = _get_tx(None, args)
        if not tx["from"]:
            raise AttributeError(
                "Final argument must be a dict of transaction parameters that "
                "includes a `from` field specifying the address to deploy from"
            )

        return tx["from"].deploy(
            self._parent,
            *args,
            amount=tx["value"],
            gas_limit=tx["gas"],
            gas_price=tx.get("gas_price"),
            max_fee=tx.get("max_fee"),
            priority_fee=tx.get("priority_fee"),
            nonce=tx["nonce"],
            required_confs=tx["required_confs"],
            allow_revert=tx.get("allow_revert"),
            publish_source=publish_source,
            silent=silent,
        )

    @staticmethod
    def _autosuggest(obj: "ContractConstructor") -> List:
        return _contract_method_autosuggest(obj.abi["inputs"], True, obj.payable)

    def encode_input(self, *args: tuple) -> str:
        bytecode = self._parent.bytecode
        # find and replace unlinked library pointers in bytecode
        for marker in re.findall("_{1,}[^_]*_{1,}", bytecode):
            library = marker.strip("_")
            if not self._parent._project[library]:
                raise UndeployedLibrary(
                    f"Contract requires '{library}' library, but it has not been deployed yet"
                )
            address = self._parent._project[library][-1].address[-40:]
            bytecode = bytecode.replace(marker, address)

        data = format_input(self.abi, args)
        types_list = get_type_strings(self.abi["inputs"])
        return bytecode + eth_abi.encode(types_list, data).hex()

    def estimate_gas(self, *args: Tuple) -> int:
        """
        Estimate the gas cost for the deployment.

        Raises VirtualMachineError if the transaction would revert.

        Arguments
        ---------
        *args
            Constructor arguments. The last argument MUST be a dictionary
            of transaction values containing at minimum a 'from' key to
            specify which account to deploy this contract from.

        Returns
        -------
        int
            Estimated gas value in wei.
        """
        args, tx = _get_tx(None, args)
        if not tx["from"]:
            raise AttributeError(
                "Final argument must be a dict of transaction parameters that "
                "includes a `from` field specifying the sender of the transaction"
            )

        return tx["from"].estimate_gas(amount=tx["value"], data=self.encode_input(*args))


class InterfaceContainer:
    """
    Container class that provides access to interfaces within a project.
    """

    def __init__(self, project: Any) -> None:
        self._project = project

        # automatically populate with interfaces in `data/interfaces`
        # overwritten if a project contains an interface with the same name
        for path in BROWNIE_FOLDER.glob("data/interfaces/*.json"):
            with path.open() as fp:
                abi = json.load(fp)
            self._add(path.stem, abi)

    def _add(self, name: str, abi: List) -> None:
        constructor = InterfaceConstructor(name, abi)
        setattr(self, name, constructor)


class InterfaceConstructor:
    """
    Constructor used to create Contract objects from a project interface.
    """

    def __init__(self, name: str, abi: List) -> None:
        self._name = name
        self.abi = abi
        self.selectors = {
            build_function_selector(i): i["name"] for i in self.abi if i["type"] == "function"
        }

    def __call__(self, address: str, owner: Optional[AccountsType] = None) -> "Contract":
        return Contract.from_abi(self._name, address, self.abi, owner, persist=False)

    def __repr__(self) -> str:
        return f"<{type(self).__name__} '{self._name}'>"

    def decode_input(self, calldata: Union[str, bytes]) -> Tuple[str, Any]:
        """
        Decode input calldata for this contract.

        Arguments
        ---------
        calldata : str | bytes
            Calldata for a call to this contract

        Returns
        -------
        str
            Signature of the function that was called
        Any
            Decoded input arguments
        """
        if not isinstance(calldata, HexBytes):
            calldata = HexBytes(calldata)

        if HEXBYTES_LT_1_0_0:
            fn_selector = calldata[:4].hex()  # type: ignore
        else:
            fn_selector = f"0x{calldata[:4].hex()}"  # type: ignore

        abi = next(
            (
                i
                for i in self.abi
                if i["type"] == "function" and build_function_selector(i) == fn_selector
            ),
            None,
        )
        if abi is None:
            raise ValueError("Four byte selector does not match the ABI for this contract")

        function_sig = build_function_signature(abi)

        types_list = get_type_strings(abi["inputs"])
        result = eth_abi.decode(types_list, calldata[4:])
        input_args = format_input(abi, result)

        return function_sig, input_args


class _DeployedContractBase(_ContractBase):
    """Methods for interacting with a deployed contract.

    Each public contract method is available as a ContractCall or ContractTx
    instance, created when this class is instantiated.

    Attributes:
        bytecode: Bytecode of the deployed contract, including constructor args.
        tx: TransactionReceipt of the of the tx that deployed the contract."""

    _reverted = False
    _initialized = False

    def __init__(
        self, address: str, owner: Optional[AccountsType] = None, tx: TransactionReceiptType = None
    ) -> None:
        address = _resolve_address(address)
        self.bytecode = (
            # removeprefix is used for compatability with both hexbytes<1 and >=1
            self._build.get("deployedBytecode", None)
            or web3.eth.get_code(address).hex().removeprefix("0x")
        )
        if not self.bytecode:
            raise ContractNotFound(f"No contract deployed at {address}")
        self._owner = owner
        self.tx = tx
        self.address = address
        self.events = ContractEvents(self)
        _add_deployment_topics(address, self.abi)

        fn_names = [i["name"] for i in self.abi if i["type"] == "function"]
        for abi in [i for i in self.abi if i["type"] == "function"]:
            name = f"{self._name}.{abi['name']}"
            sig = build_function_signature(abi)
            natspec: Dict = {}
            if self._build.get("natspec"):
                natspec = self._build["natspec"]["methods"].get(sig, {})

            if fn_names.count(abi["name"]) == 1:
                fn = _get_method_object(address, abi, name, owner, natspec)
                self._check_and_set(abi["name"], fn)
                continue

            # special logic to handle function overloading
            if not hasattr(self, abi["name"]):
                overloaded = OverloadedMethod(address, name, owner)
                self._check_and_set(abi["name"], overloaded)
            getattr(self, abi["name"])._add_fn(abi, natspec)

        self._initialized = True

    def _check_and_set(self, name: str, obj: Any) -> None:
        if name == "balance":
            warnings.warn(
                f"'{self._name}' defines a 'balance' function, "
                f"'{self._name}.balance' is available as {self._name}.wei_balance",
                BrownieEnvironmentWarning,
            )
            setattr(self, "wei_balance", self.balance)
        elif hasattr(self, name):
            warnings.warn(
                "Namespace collision between contract function and "
                f"brownie `Contract` class member: '{self._name}.{name}'\n"
                f"The {name} function will not be available when interacting with {self._name}",
                BrownieEnvironmentWarning,
            )
            return
        setattr(self, name, obj)

    def __hash__(self) -> int:
        return hash(f"{self._name}{self.address}{self._project}")

    def __str__(self) -> str:
        return self.address

    def __repr__(self) -> str:
        alias = self._build.get("alias")
        if alias:
            return f"<'{alias}' Contract '{self.address}'>"
        return f"<{self._name} Contract '{self.address}'>"

    def __eq__(self, other: object) -> bool:
        if isinstance(other, _DeployedContractBase):
            return self.address == other.address and self.bytecode == other.bytecode
        if isinstance(other, str):
            try:
                address = _resolve_address(other)
                return address == self.address
            except ValueError:
                return False
        return super().__eq__(other)

    def __getattribute__(self, name: str) -> Any:
        if super().__getattribute__("_reverted"):
            raise ContractNotFound("This contract no longer exists.")
        try:
            return super().__getattribute__(name)
        except AttributeError:
            raise AttributeError(f"Contract '{self._name}' object has no attribute '{name}'")

    def __setattr__(self, name: str, value: Any) -> None:
        if self._initialized and isinstance(getattr(self, name, None), _ContractMethod):
            raise AttributeError(
                f"{self._name}.{name} is a contract function, it cannot be assigned to"
            )
        super().__setattr__(name, value)

    def get_method_object(self, calldata: str) -> Optional["_ContractMethod"]:
        """
        Given a calldata hex string, returns a `ContractMethod` object.
        """
        sig = calldata[:10].lower()
        if sig not in self.selectors:
            return None
        fn = getattr(self, self.selectors[sig], None)
        if isinstance(fn, OverloadedMethod):
            return next((v for v in fn.methods.values() if v.signature == sig), None)
        return fn

    def balance(self) -> Wei:
        """Returns the current ether balance of the contract, in wei."""
        balance = web3.eth.get_balance(self.address)
        return Wei(balance)

    def _deployment_path(self) -> Optional[Path]:
        if not self._project._path or (
            CONFIG.network_type != "live" and not CONFIG.settings["dev_deployment_artifacts"]
        ):
            return None

        chainid = CONFIG.active_network["chainid"] if CONFIG.network_type == "live" else "dev"
        path = self._project._build_path.joinpath(f"deployments/{chainid}")
        path.mkdir(exist_ok=True)
        return path.joinpath(f"{self.address}.json")

    def _save_deployment(self) -> None:
        path = self._deployment_path()
        chainid = CONFIG.active_network["chainid"] if CONFIG.network_type == "live" else "dev"
        deployment_build = self._build.copy()

        deployment_build["deployment"] = {
            "address": self.address,
            "chainid": chainid,
            "blockHeight": web3.eth.block_number,
        }
        if path:
            self._project._add_to_deployment_map(self)
            if not path.exists():
                with path.open("w") as fp:
                    json.dump(deployment_build, fp)

    def _delete_deployment(self) -> None:
        if path := self._deployment_path():
            self._project._remove_from_deployment_map(self)
            if path.exists():
                path.unlink()


class Contract(_DeployedContractBase):
    """
    Object to interact with a deployed contract outside of a project.
    """

    def __init__(
        self, address_or_alias: str, *args: Any, owner: Optional[AccountsType] = None, **kwargs: Any
    ) -> None:
        """
        Recreate a `Contract` object from the local database.

        The init method is used to access deployments that have already previously
        been stored locally. For new deployments use `from_abi` or `from_etherscan`.

        Arguments
        ---------
        address_or_alias : str
            Address or user-defined alias of the deployment.
        owner : Account, optional
            Contract owner. If set, transactions without a `from` field
            will be performed using this account.
        """
        address_or_alias = address_or_alias.strip()

        if args or kwargs:
            warnings.warn(
                "Initializing `Contract` in this manner is deprecated." " Use `from_abi` instead.",
                DeprecationWarning,
            )
            kwargs["owner"] = owner
            return self._deprecated_init(address_or_alias, *args, **kwargs)

        address = ""
        try:
            address = _resolve_address(address_or_alias)
            build, sources = _get_deployment(address)
        except Exception:
            build, sources = _get_deployment(alias=address_or_alias)
            if build is not None:
                address = build["address"]

        if build is None or sources is None:
            if (
                not address
                or not CONFIG.settings.get("autofetch_sources")
                or not CONFIG.active_network.get("explorer")
            ):
                if not address:
                    raise ValueError(f"Unknown alias: '{address_or_alias}'")
                else:
                    raise ValueError(f"Unknown contract address: '{address}'")
            contract = self.from_explorer(address, owner=owner, silent=True)
            build, sources = contract._build, contract._sources
            address = contract.address

        _ContractBase.__init__(self, None, build, sources)
        _DeployedContractBase.__init__(self, address, owner)

    def _deprecated_init(
        self,
        name: str,
        address: Optional[str] = None,
        abi: Optional[List] = None,
        manifest_uri: Optional[str] = None,
        owner: Optional[AccountsType] = None,
    ) -> None:
        if manifest_uri:
            raise ValueError("ethPM functionality removed")

        if not address:
            raise TypeError("Address cannot be None unless creating object from manifest")

        build = {"abi": abi, "contractName": name, "type": "contract"}
        _ContractBase.__init__(self, None, build, {})  # type: ignore
        _DeployedContractBase.__init__(self, address, owner, None)

    @classmethod
    def from_abi(
        cls,
        name: str,
        address: str,
        abi: List,
        owner: Optional[AccountsType] = None,
        persist: bool = True,
    ) -> "Contract":
        """
        Create a new `Contract` object from an ABI.

        Arguments
        ---------
        name : str
            Name of the contract.
        address : str
            Address where the contract is deployed.
        abi : dict
            Contract ABI, given as a dictionary.
        owner : Account, optional
            Contract owner. If set, transactions without a `from` field
            will be performed using this account.
        """
        address = _resolve_address(address)
        build = {
            "abi": abi,
            "address": address,
            "contractName": name,
            "type": "contract",
            # removeprefix is used for compatability with both hexbytes<1 and >=1
            "deployedBytecode": web3.eth.get_code(address).hex().removeprefix("0x"),
        }

        self = cls.__new__(cls)
        _ContractBase.__init__(self, None, build, {})  # type: ignore
        _DeployedContractBase.__init__(self, address, owner, None)
        if persist:
            _add_deployment(self)
        return self

    @classmethod
    def from_explorer(
        cls,
        address: str,
        as_proxy_for: Optional[str] = None,
        owner: Optional[AccountsType] = None,
        silent: bool = False,
        persist: bool = True,
    ) -> "Contract":
        """
        Create a new `Contract` object with source code queried from a block explorer.

        Arguments
        ---------
        address : str
            Address where the contract is deployed.
        as_proxy_for : str, optional
            Address of the implementation contract, if `address` is a proxy contract.
            The generated object will send transactions to `address`, but use the ABI
            and NatSpec of `as_proxy_for`. This field is only required when the
            block explorer API does not provide an implementation address.
        owner : Account, optional
            Contract owner. If set, transactions without a `from` field will be
            performed using this account.
        """
        address = _resolve_address(address)
        data = _fetch_from_explorer(address, "getsourcecode", silent)
        is_verified = bool(data["result"][0].get("SourceCode"))

        if is_verified:
            abi = json.loads(data["result"][0]["ABI"])
            name = data["result"][0]["ContractName"]
        else:
            # if the source is not available, try to fetch only the ABI
            try:
                data_abi = _fetch_from_explorer(address, "getabi", True)
            except ValueError as exc:
                _unverified_addresses.add(address)
                raise exc
            abi = json.loads(data_abi["result"].strip())
            name = "UnknownContractName"
            if not silent:
                warnings.warn(
                    f"{address}: Was able to fetch the ABI but not the source code. "
                    "Some functionality will not be available.",
                    BrownieCompilerWarning,
                )

        if as_proxy_for is None:
            # always check for an EIP1967 proxy - https://eips.ethereum.org/EIPS/eip-1967
            implementation_eip1967 = web3.eth.get_storage_at(
                address, int(web3.keccak(text="eip1967.proxy.implementation").hex(), 16) - 1
            )
            # always check for an EIP1822 proxy - https://eips.ethereum.org/EIPS/eip-1822
            implementation_eip1822 = web3.eth.get_storage_at(address, web3.keccak(text="PROXIABLE"))
            if len(implementation_eip1967) > 0 and int(implementation_eip1967.hex(), 16):
                as_proxy_for = _resolve_address(implementation_eip1967[-20:])
            elif len(implementation_eip1822) > 0 and int(implementation_eip1822.hex(), 16):
                as_proxy_for = _resolve_address(implementation_eip1822[-20:])
            elif data["result"][0].get("Implementation"):
                # for other proxy patterns, we only check if etherscan indicates
                # the contract is a proxy. otherwise we could have a false positive
                # if there is an `implementation` method on a regular contract.
                try:
                    # first try to call `implementation` per EIP897
                    # https://eips.ethereum.org/EIPS/eip-897
                    contract = cls.from_abi(name, address, abi)
                    as_proxy_for = contract.implementation.call()
                except Exception:
                    # if that fails, fall back to the address provided by etherscan
                    as_proxy_for = _resolve_address(data["result"][0]["Implementation"])

        if as_proxy_for == address:
            as_proxy_for = None

        # if this is a proxy, fetch information for the implementation contract
        if as_proxy_for is not None:
            implementation_contract = Contract.from_explorer(as_proxy_for)
            abi = implementation_contract._build["abi"]

        if not is_verified:
            return cls.from_abi(name, address, abi, owner)

        compiler_str = data["result"][0]["CompilerVersion"]
        if compiler_str.startswith("vyper:"):
            try:
                version = to_vyper_version(compiler_str[6:])
                is_compilable = version in get_installable_vyper_versions()
            except Exception:
                is_compilable = False
        else:
            try:
                version = cls.get_solc_version(compiler_str, address)

                is_compilable = (
                    version >= Version("0.4.22")
                    and version
                    in solcx.get_installable_solc_versions() + solcx.get_installed_solc_versions()
                )
            except Exception:
                is_compilable = False

        if not is_compilable:
            if not silent:
                warnings.warn(
                    f"{address}: target compiler '{compiler_str}' cannot be installed or is not "
                    "supported by Brownie. Some debugging functionality will not be available.",
                    BrownieCompilerWarning,
                )
            return cls.from_abi(name, address, abi, owner)
        elif data["result"][0]["OptimizationUsed"] in ("true", "false"):
            if not silent:
                warnings.warn(
                    "Blockscout explorer API has limited support by Brownie. "  # noqa
                    "Some debugging functionality will not be available.",
                    BrownieCompilerWarning,
                )
            return cls.from_abi(name, address, abi, owner)

        optimizer = {
            "enabled": bool(int(data["result"][0]["OptimizationUsed"])),
            "runs": int(data["result"][0]["Runs"]),
        }
        evm_version = data["result"][0].get("EVMVersion", "Default")
        if evm_version == "Default":
            evm_version = None

        source_str = "\n".join(data["result"][0]["SourceCode"].splitlines())
        try:
            if source_str.startswith("{{"):
                # source was verified using compiler standard JSON
                input_json = json.loads(source_str[1:-1])
                sources = {k: v["content"] for k, v in input_json["sources"].items()}
                evm_version = input_json["settings"].get("evmVersion", evm_version)
                remappings = input_json["settings"].get("remappings", [])

                compiler.set_solc_version(str(version))
                input_json.update(
                    compiler.generate_input_json(
                        sources, optimizer=optimizer, evm_version=evm_version, remappings=remappings
                    )
                )
                output_json = compiler.compile_from_input_json(input_json)
                build_json = compiler.generate_build_json(input_json, output_json)
            else:
                if source_str.startswith("{"):
                    # source was submitted as multiple files
                    sources = {k: v["content"] for k, v in json.loads(source_str).items()}
                else:
                    # source was submitted as a single file
                    if compiler_str.startswith("vyper"):
                        path_str = f"{name}.vy"
                    else:
                        path_str = f"{name}-flattened.sol"
                    sources = {path_str: source_str}

                build_json = compiler.compile_and_format(
                    sources,
                    solc_version=str(version),
                    vyper_version=str(version),
                    optimizer=optimizer,
                    evm_version=evm_version,
                )
        except Exception as e:
            if not silent:
                warnings.warn(
                    f"{address}: Compilation failed due to {type(e).__name__}. Falling back to ABI,"
                    " some functionality will not be available.",
                    BrownieCompilerWarning,
                )
            return cls.from_abi(name, address, abi, owner)

        build_json = build_json[name]
        if as_proxy_for is not None:
            build_json.update(abi=abi, natspec=implementation_contract._build.get("natspec"))

        if not _verify_deployed_code(
            address, build_json["deployedBytecode"], build_json["language"]
        ):
            if not silent:
                warnings.warn(
                    f"{address}: Locally compiled and on-chain bytecode do not match!",
                    BrownieCompilerWarning,
                )
            del build_json["pcMap"]

        self = cls.__new__(cls)
        _ContractBase.__init__(self, None, build_json, sources)  # type: ignore
        _DeployedContractBase.__init__(self, address, owner)
        if persist:
            _add_deployment(self)
        return self

    @classmethod
    def get_solc_version(cls, compiler_str: str, address: str) -> Version:
        """
        Return the solc compiler version either from the passed compiler string
        or try to find the latest available patch semver compiler version.

        Arguments
        ---------
        compiler_str: str
            The compiler string passed from the contract metadata.
        address: str
            The contract address to check for.
        """
        version = Version(compiler_str.lstrip("v")).truncate()

        compiler_config = _load_project_compiler_config(Path(os.getcwd()))
        solc_config = compiler_config["solc"]
        if "use_latest_patch" in solc_config:
            use_latest_patch = solc_config["use_latest_patch"]
            needs_patch_version = False
            if isinstance(use_latest_patch, bool):
                needs_patch_version = use_latest_patch
            elif isinstance(use_latest_patch, list):
                needs_patch_version = address in use_latest_patch

            if needs_patch_version:
                versions = [Version(str(i)) for i in solcx.get_installable_solc_versions()]
                for v in filter(lambda x: x < version.next_minor(), versions):
                    if v > version:
                        version = v

        return version

    @classmethod
    def remove_deployment(
        cls, address: str = None, alias: str = None
    ) -> Tuple[Optional[Dict], Optional[Dict]]:
        """
        Removes this contract from the internal deployments db
        with the passed address or alias.

        Arguments
        ---------
        address: str | None
            An address to apply
        alias: str | None
            An alias to apply
        """
        return _remove_deployment(address, alias)

    def set_alias(self, alias: Optional[str], persist: bool = True) -> None:
        """
        Apply a unique alias this object. The alias can be used to restore the
        object in future sessions.

        Arguments
        ---------
        alias: str | None
            An alias to apply. If `None`, any existing alias is removed.
        """
        if "chainid" not in CONFIG.active_network:
            raise ValueError("Cannot set aliases in a development environment")

        if alias is not None:
            if "." in alias or alias.lower().startswith("0x"):
                raise ValueError("Invalid alias")
            build, _ = _get_deployment(alias=alias)
            if build is not None:
                if build["address"] != self.address:
                    raise ValueError("Alias is already in use on another contract")
                return

        if persist:
            _add_deployment(self, alias)
        self._build["alias"] = alias

    @property
    def alias(self) -> Optional[str]:
        return self._build.get("alias")


class ProjectContract(_DeployedContractBase):
    """Methods for interacting with a deployed contract as part of a Brownie project."""

    def __init__(
        self,
        project: Any,
        build: Dict,
        address: str,
        owner: Optional[AccountsType] = None,
        tx: TransactionReceiptType = None,
    ) -> None:
        _ContractBase.__init__(self, project, build, project._sources)
        _DeployedContractBase.__init__(self, address, owner, tx)


class ContractEvents(_ContractEvents):
    def __init__(self, contract: _DeployedContractBase):
        self.linked_contract = contract

        # Ignoring type since ChecksumAddress type is an alias for string
        _ContractEvents.__init__(self, contract.abi, web3, contract.address)  # type: ignore

    def subscribe(
        self, event_name: str, callback: Callable[[AttributeDict], None], delay: float = 2.0
    ) -> None:
        """
        Subscribe to event with a name matching 'event_name', calling the 'callback'
        function on new occurrence giving as parameter the event log receipt.

        Args:
            event_name (str): Name of the event to subscribe to.
            callback (Callable[[AttributeDict], None]): Function called whenever an event occurs.
            delay (float, optional): Delay between each check for new events. Defaults to 2.0.
        """
        target_event: ContractEvent = self.__getitem__(event_name)  # type: ignore
        event_watcher.add_event_callback(event=target_event, callback=callback, delay=delay)

    def get_sequence(
        self, from_block: int, to_block: int = None, event_type: Union[ContractEvent, str] = None
    ) -> Union[List[AttributeDict], AttributeDict]:
        """Returns the logs of events of type 'event_type' that occurred between the
        blocks 'from_block' and 'to_block'. If 'event_type' is not specified,
        it retrieves the occurrences of all events in the contract.

        Args:
            from_block (int): The block from which to search for events that have occurred.
            to_block (int, optional): The block on which to stop searching for events.
            if not specified, it is set to the most recently mined block (web3.eth.block_number).
            Defaults to None.
            event_type (ContractEvent, str, optional): Type or name of the event to be searched
            between the specified blocks. Defaults to None.

        Returns:
            if 'event_type' is specified:
                [list]: List of events of type 'event_type' that occurred between
                'from_block' and 'to_block'.
            else:
                event_logbook [dict]: Dictionary of events of the contract that occurred
                between 'from_block' and 'to_block'.
        """
        if to_block is None or to_block > web3.eth.block_number:
            to_block = web3.eth.block_number

        # Returns event sequence for the specified event
        if event_type is not None:
            if isinstance(event_type, str):
                # If 'event_type' is a string, search for an event with a name matching it.
                event_type: ContractEvent = self.__getitem__(event_type)  # type: ignore
            return self._retrieve_contract_events(event_type, from_block, to_block)

        return AttributeDict(
            (event.event_name, self._retrieve_contract_events(event, from_block, to_block))
            for event in ContractEvents.__iter__(self)
        )

    def listen(self, event_name: str, timeout: float = 0) -> Coroutine:
        """
        Creates a listening Coroutine object ending whenever an event matching
        'event_name' occurs. If timeout is superior to zero and no event matching
        'event_name' has occured, the Coroutine ends when the timeout is reached.

        The Coroutine return value is an AttributeDict filled with the following fields :
            - 'event_data' (AttributeDict): The event log receipt that was caught.
            - 'timed_out' (bool): False if the event did not timeout, else True

        If the 'timeout' parameter is not passed or is inferior or equal to 0,
        the Coroutine listens indefinitely.

        Args:
            event_name (str): Name of the event to be listened to.
            timeout (float, optional): Timeout value in seconds. Defaults to 0.

        Returns:
            Coroutine: Awaitable object listening for the event matching 'event_name'.
        """
        _triggered: bool = False
        _received_data: Union[AttributeDict, None] = None

        def _event_callback(event_data: AttributeDict) -> None:
            """
            Fills the nonlocal varialbe '_received_data' with the received
            argument 'event_data' and sets the nonlocal '_triggered' variable to True
            """
            nonlocal _triggered, _received_data
            _received_data = event_data
            _triggered = True

        _listener_end_time = time.time() + timeout

        async def _listening_task(is_timeout: bool, end_time: float) -> AttributeDict:
            """Generates and returns a coroutine listening for an event"""
            nonlocal _triggered, _received_data
            timed_out: bool = False

            while not _triggered:
                if is_timeout and end_time <= time.time():
                    timed_out = True
                    break
                await asyncio.sleep(0.05)
            return AttributeDict({"event_data": _received_data, "timed_out": timed_out})

        target_event: ContractEvent = self.__getitem__(event_name)  # type: ignore
        event_watcher.add_event_callback(
            event=target_event, callback=_event_callback, delay=0.2, repeat=False
        )
        return _listening_task(timeout > 0, _listener_end_time)

    @combomethod
    def _retrieve_contract_events(
        self, event_type: ContractEvent, from_block: int = None, to_block: int = None
    ) -> List[LogReceipt]:
        """
        Retrieves all log receipts from 'event_type' between 'from_block' and 'to_block' blocks
        """
        if to_block is None:
            to_block = web3.eth.block_number
        if from_block is None and isinstance(to_block, int):
            from_block = to_block - 10

        event_filter: filters.LogFilter = event_type.create_filter(
            fromBlock=from_block, toBlock=to_block
        )
        return event_filter.get_all_entries()


class OverloadedMethod:
    def __init__(self, address: str, name: str, owner: Optional[AccountsType]):
        self._address = address
        self._name = name
        self._owner = owner
        self.methods: Dict = {}
        self.natspec: Dict = {}

    def _add_fn(self, abi: Dict, natspec: Dict) -> None:
        fn = _get_method_object(self._address, abi, self._name, self._owner, natspec)
        key = tuple(i["type"].replace("256", "") for i in abi["inputs"])
        self.methods[key] = fn
        self.natspec.update(natspec)

    def _get_fn_from_args(self, args: Tuple) -> "_ContractMethod":
        input_length = len(args)
        if args and isinstance(args[-1], dict):
            input_length -= 1
        keys = [i for i in self.methods if len(i) == input_length]
        if not keys:
            raise ValueError("No function matching the given number of arguments")
        if len(keys) > 1:
            raise ValueError(
                f"Contract has more than one function '{self._name}' requiring "
                f"{input_length} arguments. You must explicitly declare which function "
                f"you are calling, e.g. {self._name}['{','.join(keys[0])}'](*args)"
            )
        return self.methods[keys[0]]

    def __getitem__(self, key: Union[Tuple, str]) -> "_ContractMethod":
        if isinstance(key, str):
            key = tuple(i.strip() for i in key.split(","))

        key = tuple(i.replace("256", "") for i in key)
        return self.methods[key]

    def __repr__(self) -> str:
        return f"<OverloadedMethod '{self._name}'>"

    def __len__(self) -> int:
        return len(self.methods)

    def __call__(
        self, *args: Tuple, block_identifier: Union[int, str, bytes] = None, override: Dict = None
    ) -> Any:
        fn = self._get_fn_from_args(args)
        kwargs = {"block_identifier": block_identifier, "override": override}
        kwargs = {k: v for k, v in kwargs.items() if v is not None}
        return fn(*args, **kwargs)  # type: ignore

    def call(
        self, *args: Tuple, block_identifier: Union[int, str, bytes] = None, override: Dict = None
    ) -> Any:
        """
        Call the contract method without broadcasting a transaction.

        The specific function called is chosen based on the number of
        arguments given. If more than one function exists with this number
        of arguments, a `ValueError` is raised.

        Arguments
        ---------
        *args
            Contract method inputs. You can optionally provide a
            dictionary of transaction properties as the last arg.
        block_identifier : int | str | bytes, optional
            A block number or hash that the call is executed at. If not given, the
            latest block used. Raises `ValueError` if this value is too far in the
            past and you are not using an archival node.
        override : dict, optional
            A mapping from addresses to balance, nonce, code, state, stateDiff
            overrides for the context of the call.

        Returns
        -------
            Contract method return value(s).
        """
        fn = self._get_fn_from_args(args)
        return fn.call(*args, block_identifier=block_identifier, override=override)

    def transact(self, *args: Tuple) -> TransactionReceiptType:
        """
        Broadcast a transaction that calls this contract method.

        The specific function called is chosen based on the number of
        arguments given. If more than one function exists with this number
        of arguments, a `ValueError` is raised.

        Arguments
        ---------
        *args
            Contract method inputs. You can optionally provide a
            dictionary of transaction properties as the last arg.

        Returns
        -------
        TransactionReceipt
            Object representing the broadcasted transaction.
        """
        fn = self._get_fn_from_args(args)
        return fn.transact(*args)

    def encode_input(self, *args: Tuple) -> Any:
        """
        Generate encoded ABI data to call the method with the given arguments.

        Arguments
        ---------
        *args
            Contract method inputs

        Returns
        -------
        str
            Hexstring of encoded ABI data
        """
        fn = self._get_fn_from_args(args)
        return fn.encode_input(*args)

    def decode_input(self, hexstr: str) -> List:
        """
        Decode input call data for this method.

        Arguments
        ---------
        hexstr : str
            Hexstring of input call data

        Returns
        -------
        Decoded values
        """
        if HEXBYTES_LT_1_0_0:
            selector = HexBytes(hexstr)[:4].hex()
        else:
            selector = f"0x{HexBytes(hexstr)[:4].hex()}"

        fn = next((i for i in self.methods.values() if i == selector), None)
        if fn is None:
            raise ValueError(
                "Data cannot be decoded using any input signatures of functions of this name"
            )
        return fn.decode_input(hexstr)

    def decode_output(self, hexstr: str) -> Tuple:
        """
        Decode hexstring data returned by this method.

        Arguments
        ---------
        hexstr : str
            Hexstring of returned call data

        Returns
        -------
        Decoded values
        """
        for fn in self.methods.values():
            try:
                return fn.decode_output(hexstr)
            except Exception:
                pass
        raise ValueError(
            "Data cannot be decoded using any output signatures of functions of this name"
        )

    def info(self) -> None:
        """
        Display NatSpec documentation for this method.
        """
        fn_sigs = (f"{fn.abi['name']}({_inputs(fn.abi)})" for fn in self.methods.values())
        for sig in sorted(fn_sigs, key=lambda k: len(k)):
            print(sig)
        _print_natspec(self.natspec)


class _ContractMethod:
    _dir_color = "bright magenta"

    def __init__(
        self,
        address: str,
        abi: Dict,
        name: str,
        owner: Optional[AccountsType],
        natspec: Optional[Dict] = None,
    ) -> None:
        self._address = address
        self._name = name
        self.abi = abi
        self._owner = owner
        self.signature = build_function_selector(abi)
        self._input_sig = build_function_signature(abi)
        self.natspec = natspec or {}

    def __repr__(self) -> str:
        pay = "payable " if self.payable else ""
        return f"<{type(self).__name__} {pay}'{self.abi['name']}({_inputs(self.abi)})'>"

    @property
    def payable(self) -> bool:
        if "payable" in self.abi:
            return self.abi["payable"]
        else:
            return self.abi["stateMutability"] == "payable"

    @staticmethod
    def _autosuggest(obj: "_ContractMethod") -> List:
        # this is a staticmethod to be compatible with `_call_suggest` and `_transact_suggest`
        return _contract_method_autosuggest(
            obj.abi["inputs"], isinstance(obj, ContractTx), obj.payable
        )

    def info(self) -> None:
        """
        Display NatSpec documentation for this method.
        """
        print(f"{self.abi['name']}({_inputs(self.abi)})")
        _print_natspec(self.natspec)

    def call(
        self, *args: Tuple, block_identifier: Union[int, str, bytes] = None, override: Dict = None
    ) -> Any:
        """
        Call the contract method without broadcasting a transaction.

        Arguments
        ---------
        *args
            Contract method inputs. You can optionally provide a
            dictionary of transaction properties as the last arg.
        block_identifier : int | str | bytes, optional
            A block number or hash that the call is executed at. If not given, the
            latest block used. Raises `ValueError` if this value is too far in the
            past and you are not using an archival node.
        override : dict, optional
            A mapping from addresses to balance, nonce, code, state, stateDiff
            overrides for the context of the call.

        Returns
        -------
            Contract method return value(s).
        """

        args, tx = _get_tx(self._owner, args)
        if tx["from"]:
            tx["from"] = str(tx["from"])
        del tx["required_confs"]
        tx.update({"to": self._address, "data": self.encode_input(*args)})

        try:
            data = web3.eth.call({k: v for k, v in tx.items() if v}, block_identifier, override)
        except ValueError as e:
            raise VirtualMachineError(e) from None

        if self.abi["outputs"] and not data:
            raise ValueError("No data was returned - the call likely reverted")
        try:
            return self.decode_output(data)
        except Exception:
            raise ValueError(f"Call reverted: {decode_typed_error(data)}") from None

    def transact(self, *args: Tuple, silent: bool = False) -> TransactionReceiptType:
        """
        Broadcast a transaction that calls this contract method.

        Arguments
        ---------
        *args
            Contract method inputs. You can optionally provide a
            dictionary of transaction properties as the last arg.

        Returns
        -------
        TransactionReceipt
            Object representing the broadcasted transaction.
        """

        args, tx = _get_tx(self._owner, args)
        if not tx["from"]:
            raise AttributeError(
                "Final argument must be a dict of transaction parameters that "
                "includes a `from` field specifying the sender of the transaction"
            )

        return tx["from"].transfer(
            self._address,
            tx["value"],
            gas_limit=tx["gas"],
            gas_buffer=tx.get("gas_buffer"),
            gas_price=tx.get("gas_price"),
            max_fee=tx.get("max_fee"),
            priority_fee=tx.get("priority_fee"),
            nonce=tx["nonce"],
            required_confs=tx["required_confs"],
            data=self.encode_input(*args),
            allow_revert=tx["allow_revert"],
            silent=silent,
        )

    def decode_input(self, hexstr: str) -> List:
        """
        Decode input call data for this method.

        Arguments
        ---------
        hexstr : str
            Hexstring of input call data

        Returns
        -------
        Decoded values
        """
        types_list = get_type_strings(self.abi["inputs"])
        result = eth_abi.decode(types_list, HexBytes(hexstr)[4:])
        return format_input(self.abi, result)

    def encode_input(self, *args: Tuple) -> str:
        """
        Generate encoded ABI data to call the method with the given arguments.

        Arguments
        ---------
        *args
            Contract method inputs

        Returns
        -------
        str
            Hexstring of encoded ABI data
        """
        data = format_input(self.abi, args)
        types_list = get_type_strings(self.abi["inputs"])
        return self.signature + eth_abi.encode(types_list, data).hex()

    def decode_output(self, hexstr: str) -> Tuple:
        """
        Decode hexstring data returned by this method.

        Arguments
        ---------
        hexstr : str
            Hexstring of returned call data

        Returns
        -------
        Decoded values
        """
        types_list = get_type_strings(self.abi["outputs"])
        result = eth_abi.decode(types_list, HexBytes(hexstr))
        result = format_output(self.abi, result)
        if len(result) == 1:
            result = result[0]
        return result

    def estimate_gas(self, *args: Tuple) -> int:
        """
        Estimate the gas cost for a transaction.

        Raises VirtualMachineError if the transaction would revert.

        Arguments
        ---------
        *args
            Contract method inputs

        Returns
        -------
        int
            Estimated gas value in wei.
        """
        args, tx = _get_tx(self._owner, args)
        if not tx["from"]:
            raise AttributeError(
                "Final argument must be a dict of transaction parameters that "
                "includes a `from` field specifying the sender of the transaction"
            )

        return tx["from"].estimate_gas(
            to=self._address,
            amount=tx["value"],
            data=self.encode_input(*args),
        )


class ContractTx(_ContractMethod):
    """
    A public payable or non-payable contract method.

    Attributes
    ----------
    abi : dict
        Contract ABI specific to this method.
    signature : str
        Bytes4 method signature.
    """

    def __call__(self, *args: Tuple, silent: bool = False) -> TransactionReceiptType:
        """
        Broadcast a transaction that calls this contract method.

        Arguments
        ---------
        *args
            Contract method inputs. You can optionally provide a
            dictionary of transaction properties as the last arg.

        Returns
        -------
        TransactionReceipt
            Object representing the broadcasted transaction.
        """

        return self.transact(*args, silent=silent)


class ContractCall(_ContractMethod):
    """
    A public view or pure contract method.

    Attributes
    ----------
    abi : dict
        Contract ABI specific to this method.
    signature : str
        Bytes4 method signature.
    """

    def __call__(
        self, *args: Tuple, block_identifier: Union[int, str, bytes] = None, override: Dict = None
    ) -> Any:
        """
        Call the contract method without broadcasting a transaction.

        Arguments
        ---------
        args
            Contract method inputs. You can optionally provide a
            dictionary of transaction properties as the last arg.
        block_identifier : int | str | bytes, optional
            A block number or hash that the call is executed at. If not given, the
            latest block used. Raises `ValueError` if this value is too far in the
            past and you are not using an archival node.
        override : dict, optional
            A mapping from addresses to balance, nonce, code, state, stateDiff
            overrides for the context of the call.

        Returns
        -------
            Contract method return value(s).
        """

        if not CONFIG.argv["always_transact"] or block_identifier is not None:
            return self.call(*args, block_identifier=block_identifier, override=override)

        args, tx = _get_tx(self._owner, args)
        tx.update({"gas_price": 0, "from": self._owner or accounts[0]})
        pc, revert_msg = None, None

        try:
            self.transact(*args, tx)
            chain.undo()
        except VirtualMachineError as exc:
            pc, revert_msg = exc.pc, exc.revert_msg
            chain.undo()
        except Exception:
            pass

        try:
            return self.call(*args)
        except VirtualMachineError as exc:
            if pc == exc.pc and revert_msg and exc.revert_msg is None:
                # in case we miss a dev revert string
                exc.revert_msg = revert_msg
            raise exc


def _get_tx(owner: Optional[AccountsType], args: Tuple) -> Tuple:
    # set / remove default sender
    if owner is None:
        owner = accounts.default
    default_owner = CONFIG.active_network["settings"]["default_contract_owner"]
    if CONFIG.mode == "test" and default_owner is False:
        owner = None

    # seperate contract inputs from tx dict and set default tx values
    tx = {
        "from": owner,
        "value": 0,
        "gas": None,
        "gas_buffer": None,
        "nonce": None,
        "required_confs": 1,
        "allow_revert": None,
    }
    if args and isinstance(args[-1], dict):
        tx.update(args[-1])
        args = args[:-1]
        # key substitution to provide compatibility with web3.py
        for key, target in [("amount", "value"), ("gas_limit", "gas"), ("gas_price", "gasPrice")]:
            if key in tx:
                tx[target] = tx[key]

    # enable the magic of ganache's `evm_unlockUnknownAccount`
    if isinstance(tx["from"], str):
        tx["from"] = accounts.at(tx["from"], force=True)
    elif isinstance(tx["from"], _DeployedContractBase):
        tx["from"] = accounts.at(tx["from"].address, force=True)

    return args, tx


def _get_method_object(
    address: str, abi: Dict, name: str, owner: Optional[AccountsType], natspec: Dict
) -> Union["ContractCall", "ContractTx"]:
    if "constant" in abi:
        constant = abi["constant"]
    else:
        constant = abi["stateMutability"] in ("view", "pure")

    if constant:
        return ContractCall(address, abi, name, owner, natspec)
    return ContractTx(address, abi, name, owner, natspec)


def _inputs(abi: Dict) -> str:
    types_list = get_type_strings(abi["inputs"], {"fixed168x10": "decimal"})
    params = zip([i["name"] for i in abi["inputs"]], types_list)
    return ", ".join(
        f"{i[1]}{color('bright blue')}{f' {i[0]}' if i[0] else ''}{color}" for i in params
    )


def _verify_deployed_code(address: str, expected_bytecode: str, language: str) -> bool:
<<<<<<< HEAD
    # removeprefix is used for compatability with both hexbytes<1 and >=1
    actual_bytecode = web3.eth.get_code(address).hex().removeprefix("0x")
    expected_bytecode = remove_0x_prefix(expected_bytecode)  # type: ignore
=======
    actual_bytecode = web3.eth.get_code(address).hex()[2:]
    expected_bytecode = expected_bytecode.removeprefix("0x")
>>>>>>> a305dd5e

    if expected_bytecode.startswith("730000000000000000000000000000000000000000"):
        # special case for Solidity libraries
        return (
            actual_bytecode.startswith(f"73{address[2:].lower()}")
            and actual_bytecode[42:] == expected_bytecode[42:]
        )

    if "_" in expected_bytecode:
        for marker in re.findall("_{1,}[^_]*_{1,}", expected_bytecode):
            idx = expected_bytecode.index(marker)
            actual_bytecode = actual_bytecode[:idx] + actual_bytecode[idx + 40 :]
            expected_bytecode = expected_bytecode[:idx] + expected_bytecode[idx + 40 :]

    if language == "Solidity":
        # do not include metadata in comparison
        idx = -(int(actual_bytecode[-4:], 16) + 2) * 2
        actual_bytecode = actual_bytecode[:idx]
        idx = -(int(expected_bytecode[-4:], 16) + 2) * 2
        expected_bytecode = expected_bytecode[:idx]

    if language == "Vyper":
        # don't check immutables section
        # TODO actually grab data section length from layout.
        return actual_bytecode.startswith(expected_bytecode)

    return actual_bytecode == expected_bytecode


def _print_natspec(natspec: Dict) -> None:
    wrapper = TextWrapper(initial_indent=f"  {color('bright magenta')}")
    for key in [i for i in ("title", "notice", "author", "details") if i in natspec]:
        wrapper.subsequent_indent = " " * (len(key) + 4)
        print(wrapper.fill(f"@{key} {color}{natspec[key]}"))

    for key, value in natspec.get("params", {}).items():
        wrapper.subsequent_indent = " " * 9
        print(wrapper.fill(f"@param {color('bright blue')}{key}{color} {value}"))

    if "return" in natspec:
        wrapper.subsequent_indent = " " * 10
        print(wrapper.fill(f"@return {color}{natspec['return']}"))

    for key in sorted(natspec.get("returns", [])):
        wrapper.subsequent_indent = " " * 10
        print(wrapper.fill(f"@return {color}{natspec['returns'][key]}"))

    print()


def _fetch_from_explorer(address: str, action: str, silent: bool) -> Dict:
    if address in _unverified_addresses:
        raise ValueError(f"Source for {address} has not been verified")

    # removeprefix is used for compatability with both hexbytes<1 and >=1
    code = web3.eth.get_code(address).hex().removeprefix("0x")
    # EIP-1167: Minimal Proxy Contract
    if code[:20] == "363d3d373d3d3d363d73" and code[60:] == "5af43d82803e903d91602b57fd5bf3":
        address = _resolve_address(code[20:60])
    # Vyper <0.2.9 `create_forwarder_to`
    elif (
        code[:30] == "366000600037611000600036600073"
        and code[70:] == "5af4602c57600080fd5b6110006000f3"
    ):
        address = _resolve_address(code[30:70])
    # 0xSplits Clones
    elif (
        code[:120]
        == "36603057343d52307f830d2d700a97af574b186c80d40429385d24241565b08a7c559ba283a964d9b160203da23d3df35b3d3d3d3d363d3d37363d73"  # noqa e501
        and code[160:] == "5af43d3d93803e605b57fd5bf3"
    ):
        address = _resolve_address(code[120:160])

    params: Dict = {
        "module": "contract",
        "action": action,
        "address": address,
        "chainid": web3.chain_id,
    }
    env_key = os.getenv("ETHERSCAN_TOKEN")
    if env_key is not None:
        params["apiKey"] = env_key
    elif not silent:
        warnings.warn(
            "No ETHERSCAN_API token set. You may experience issues with rate limiting. "
            "Visit https://etherscan.io/register to obtain a token, and then store it "
            "as the environment variable $ETHERSCAN_TOKEN",
            BrownieEnvironmentWarning,
        )
    if not silent:
        print(f"Fetching source of {color('bright blue')}{address}{color} from Etherscan...")

    response = requests.get(
        "https://api.etherscan.io/v2/api", params=params, headers=REQUEST_HEADERS
    )
    if response.status_code != 200:
        raise ConnectionError(
            f"Status {response.status_code} when querying Etherscan: {response.text}"
        )
    data = response.json()
    if int(data["status"]) != 1:
        raise ValueError(f"Failed to retrieve data from API: {data}")

    return data


# console auto-completion logic


def _call_autosuggest(method: Any) -> List:
    # since methods are not unique for each object, we use `__reduce__`
    # to locate the specific object so we can access the correct ABI
    method = method.__reduce__()[1][0]
    return _contract_method_autosuggest(method.abi["inputs"], False, False)


def _transact_autosuggest(method: Any) -> List:
    method = method.__reduce__()[1][0]
    return _contract_method_autosuggest(method.abi["inputs"], True, method.payable)


# assign the autosuggest functionality to various methods
ContractConstructor.encode_input.__dict__["_autosuggest"] = _call_autosuggest
_ContractMethod.call.__dict__["_autosuggest"] = _call_autosuggest
_ContractMethod.encode_input.__dict__["_autosuggest"] = _call_autosuggest

ContractConstructor.estimate_gas.__dict__["_autosuggest"] = _transact_autosuggest
_ContractMethod.estimate_gas.__dict__["_autosuggest"] = _transact_autosuggest
_ContractMethod.transact.__dict__["_autosuggest"] = _transact_autosuggest


def _contract_method_autosuggest(args: List, is_transaction: bool, is_payable: bool) -> List:
    types_list = get_type_strings(args, {"fixed168x10": "decimal"})
    params = zip([i["name"] for i in args], types_list)

    suggestions = (f" {i[1]}{f' {i[0]}' if i[0] else ''}" for i in params)
    if not is_transaction:
        return list(suggestions)
    elif is_payable:
        return [*suggestions, " {'from': Account", " 'value': Wei}"]
    else:
        return [*suggestions, " {'from': Account}"]


def _comment_slicer(match: Match) -> str:
    start, mid, end = match.group(1, 2, 3)
    if mid is None:
        # single line comment
        return ""
    elif start is not None or end is not None:
        # multi line comment at start or end of a line
        return ""
    elif "\n" in mid:
        # multi line comment with line break
        return "\n"
    else:
        # multi line comment without line break
        return " "<|MERGE_RESOLUTION|>--- conflicted
+++ resolved
@@ -1903,14 +1903,9 @@
 
 
 def _verify_deployed_code(address: str, expected_bytecode: str, language: str) -> bool:
-<<<<<<< HEAD
     # removeprefix is used for compatability with both hexbytes<1 and >=1
     actual_bytecode = web3.eth.get_code(address).hex().removeprefix("0x")
-    expected_bytecode = remove_0x_prefix(expected_bytecode)  # type: ignore
-=======
-    actual_bytecode = web3.eth.get_code(address).hex()[2:]
     expected_bytecode = expected_bytecode.removeprefix("0x")
->>>>>>> a305dd5e
 
     if expected_bytecode.startswith("730000000000000000000000000000000000000000"):
         # special case for Solidity libraries
