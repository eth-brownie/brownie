live:
<<<<<<< HEAD
    - name: Ethereum
      networks:
          - name: Mainnet (Infura)
            chainid: 1
            id: mainnet
            host: https://mainnet.infura.io/v3/$WEB3_INFURA_PROJECT_ID
            explorer: https://api.etherscan.io/api
            multicall2: "0x5BA1e12693Dc8F9c48aAD8770482f4739bEeD696"
            provider: infura
          - name: Ropsten (Infura)
            chainid: 3
            id: ropsten
            host: https://ropsten.infura.io/v3/$WEB3_INFURA_PROJECT_ID
            explorer: https://api-ropsten.etherscan.io/api
            multicall2: "0x5BA1e12693Dc8F9c48aAD8770482f4739bEeD696"
            provider: infura
          - name: Rinkeby (Infura)
            chainid: 4
            id: rinkeby
            host: https://rinkeby.infura.io/v3/$WEB3_INFURA_PROJECT_ID
            explorer: https://api-rinkeby.etherscan.io/api
            multicall2: "0x5BA1e12693Dc8F9c48aAD8770482f4739bEeD696"
            provider: infura
          - name: Goerli (Infura)
            chainid: 5
            id: goerli
            host: https://goerli.infura.io/v3/$WEB3_INFURA_PROJECT_ID
            explorer: https://api-goerli.etherscan.io/api
            multicall2: "0x5BA1e12693Dc8F9c48aAD8770482f4739bEeD696"
            provider: infura
          - name: Kovan (Infura)
            chainid: 42
            id: kovan
            host: https://kovan.infura.io/v3/$WEB3_INFURA_PROJECT_ID
            explorer: https://api-kovan.etherscan.io/api
            multicall2: "0x5BA1e12693Dc8F9c48aAD8770482f4739bEeD696"
            provider: infura
    - name: Ethereum Classic
      networks:
          - name: Mainnet
            chainid: 61
            id: etc
            host: https://www.ethercluster.com/etc
            explorer: https://blockscout.com/etc/mainnet/api
          - name: Kotti
            chainid: 6
            id: kotti
            host: https://www.ethercluster.com/kotti
            explorer: https://blockscout.com/etc/kotti/api
    - name: Arbitrum
      networks:
          - name: Mainnet
            chainid: 42161
            id: arbitrum-main
            host: https://arb1.arbitrum.io/rpc
            explorer: https://api.arbiscan.io/api
            multicall2: "0x5B5CFE992AdAC0C9D48E05854B2d91C73a003858"
    - name: Avalanche
      networks:
          - chainid: 43114
            explorer: https://api.snowtrace.io/api
            host: https://api.avax.network/ext/bc/C/rpc
            id: avax-main
            name: Mainnet
          - chainid: 43113
            host: https://api.avax-test.network/ext/bc/C/rpc
            id: avax-test
            name: Testnet
    - name: Binance Smart Chain
      networks:
          - name: Testnet
            chainid: 97
            id: bsc-test
            host: https://data-seed-prebsc-1-s1.binance.org:8545
            explorer: https://api-testnet.bscscan.com/api
          - name: Mainnet
            chainid: 56
            id: bsc-main
            host: https://bsc-dataseed.binance.org
            explorer: https://api.bscscan.com/api
    - name: Fantom Opera
      networks:
          - name: Testnet
            chainid: 0xfa2
            id: ftm-test
            host: https://rpc.testnet.fantom.network
            explorer: https://explorer.testnet.fantom.network
          - name: Mainnet
            chainid: 250
            id: ftm-main
            host: https://rpcapi.fantom.network
            explorer: https://api.ftmscan.com/api
    - name: Harmony
      networks:
          - name: Mainnet (Shard 0)
            chainid: 1666600000
            host: https://api.harmony.one
            id: harmony-main
            multicall2: "0x3E01dD8a5E1fb3481F0F589056b428Fc308AF0Fb"
    - name: Polygon
      networks:
          - name: Mainnet (Infura)
            chainid: 137
            id: polygon-main
            host: https://polygon-mainnet.infura.io/v3/$WEB3_INFURA_PROJECT_ID
            explorer: https://api.polygonscan.com/api
            multicall2: "0xc8E51042792d7405184DfCa245F2d27B94D013b6"
          - name: Mumbai Testnet (Infura)
            chainid: 80001
            id: polygon-test
            host: https://polygon-mumbai.infura.io/v3/$WEB3_INFURA_PROJECT_ID
            explorer: https://api-testnet.polygonscan.com/api
            multicall2: "0x6842E0412AC1c00464dc48961330156a07268d14"
    - name: XDai
      networks:
          - name: Mainnet
            chainid: 100
            id: xdai-main
            host: https://xdai.poanetwork.dev
            explorer: https://blockscout.com/xdai/mainnet/api
          - name: Testnet
            chainid: 77
            id: xdai-test
            host: https://sokol.poa.network
            explorer: https://blockscout.com/poa/sokol/api
=======
  - name: Ethereum
    networks:
      - name: Mainnet (Infura)
        chainid: 1
        id: mainnet
        host: https://mainnet.infura.io/v3/$WEB3_INFURA_PROJECT_ID
        explorer: https://api.etherscan.io/api
        multicall2: "0x5BA1e12693Dc8F9c48aAD8770482f4739bEeD696"
      - name: Ropsten (Infura)
        chainid: 3
        id: ropsten
        host: https://ropsten.infura.io/v3/$WEB3_INFURA_PROJECT_ID
        explorer: https://api-ropsten.etherscan.io/api
        multicall2: "0x5BA1e12693Dc8F9c48aAD8770482f4739bEeD696"
      - name: Rinkeby (Infura)
        chainid: 4
        id: rinkeby
        host: https://rinkeby.infura.io/v3/$WEB3_INFURA_PROJECT_ID
        explorer: https://api-rinkeby.etherscan.io/api
        multicall2: "0x5BA1e12693Dc8F9c48aAD8770482f4739bEeD696"
      - name: Goerli (Infura)
        chainid: 5
        id: goerli
        host: https://goerli.infura.io/v3/$WEB3_INFURA_PROJECT_ID
        explorer: https://api-goerli.etherscan.io/api
        multicall2: "0x5BA1e12693Dc8F9c48aAD8770482f4739bEeD696"
      - name: Kovan (Infura)
        chainid: 42
        id: kovan
        host: https://kovan.infura.io/v3/$WEB3_INFURA_PROJECT_ID
        explorer: https://api-kovan.etherscan.io/api
        multicall2: "0x5BA1e12693Dc8F9c48aAD8770482f4739bEeD696"
  - name: Ethereum Classic
    networks:
      - name: Mainnet
        chainid: 61
        id: etc
        host: https://www.ethercluster.com/etc
        explorer: https://blockscout.com/etc/mainnet/api
      - name: Kotti
        chainid: 6
        id: kotti
        host: https://www.ethercluster.com/kotti
        explorer: https://blockscout.com/etc/kotti/api
  - name: Arbitrum
    networks:
      - name: Mainnet
        chainid: 42161
        id: arbitrum-main
        host: https://arb1.arbitrum.io/rpc
        explorer: https://api.arbiscan.io/api
        multicall2: "0x5B5CFE992AdAC0C9D48E05854B2d91C73a003858"
  - name: Avalanche
    networks:
      - chainid: 43114
        explorer:  https://api.snowtrace.io/api
        host: https://api.avax.network/ext/bc/C/rpc
        id: avax-main
        name: Mainnet
      - chainid: 43113
        host: https://api.avax-test.network/ext/bc/C/rpc
        id: avax-test
        name: Testnet
  - name: Binance Smart Chain
    networks:
      - name: Testnet
        chainid: 97
        id: bsc-test
        host: https://data-seed-prebsc-1-s1.binance.org:8545
        explorer: https://api-testnet.bscscan.com/api
      - name: Mainnet
        chainid: 56
        id: bsc-main
        host: https://bsc-dataseed.binance.org
        explorer: https://api.bscscan.com/api
  - name: Fantom Opera
    networks:
      - name: Testnet
        chainid: 0xfa2
        id: ftm-test
        host: https://rpc.testnet.fantom.network
        explorer: https://explorer.testnet.fantom.network
      - name: Mainnet
        chainid: 250
        id: ftm-main
        host: https://rpc.ftm.tools
        explorer: https://api.ftmscan.com/api
  - name: Harmony
    networks:
      - name: Mainnet (Shard 0)
        chainid: 1666600000
        host: https://api.harmony.one
        id: harmony-main
        multicall2: "0x3E01dD8a5E1fb3481F0F589056b428Fc308AF0Fb"
  - name: Optimistic Ethereum
    networks:
      - name: Mainnet
        chainid: 10
        id: optimism-main
        host: https://mainnet.optimism.io
        explorer: https://api-optimistic.etherscan.io/api
        multicall2: "0x2DC0E2aa608532Da689e89e237dF582B783E552C"
      - name: Kovan
        chainid: 69
        id: optimism-test
        host: https://kovan.optimism.io
        explorer: https://api-kovan-optimistic.etherscan.io/api
        multicall2: "0x2DC0E2aa608532Da689e89e237dF582B783E552C"
  - name: Polygon
    networks:
      - name: Mainnet (Infura)
        chainid: 137
        id: polygon-main
        host: https://polygon-mainnet.infura.io/v3/$WEB3_INFURA_PROJECT_ID
        explorer: https://api.polygonscan.com/api
        multicall2: "0xc8E51042792d7405184DfCa245F2d27B94D013b6"
      - name: Mumbai Testnet (Infura)
        chainid: 80001
        id: polygon-test
        host: https://polygon-mumbai.infura.io/v3/$WEB3_INFURA_PROJECT_ID
        explorer: https://api-testnet.polygonscan.com/api
        multicall2: "0x6842E0412AC1c00464dc48961330156a07268d14"
  - name: XDai
    networks:
      - name: Mainnet
        chainid: 100
        id: xdai-main
        host: https://xdai.poanetwork.dev
        explorer: https://blockscout.com/xdai/mainnet/api
      - name: Testnet
        chainid: 77
        id: xdai-test
        host: https://sokol.poa.network
        explorer: https://blockscout.com/poa/sokol/api
>>>>>>> 6b95022d

development:
    - name: Ganache-CLI
      id: development
      cmd: ganache-cli
      host: http://127.0.0.1
      cmd_settings:
          port: 8545
          gas_limit: 12000000
          accounts: 10
          evm_version: istanbul
          mnemonic: brownie
    - name: Geth Dev
      id: geth-dev
      cmd: ethnode
      host: http://127.0.0.1
      cmd_settings:
          port: 8545
    - name: Hardhat
      id: hardhat
      cmd: npx hardhat node
      host: http://localhost
      cmd_settings:
          port: 8545
    - name: Hardhat (Mainnet Fork)
      id: hardhat-fork
      cmd: npx hardhat node
      host: http://localhost
      timeout: 120
      cmd_settings:
          port: 8545
          fork: mainnet
    - name: Ganache-CLI (Mainnet Fork)
      id: mainnet-fork
      cmd: ganache-cli
      host: http://127.0.0.1
      timeout: 120
      cmd_settings:
          port: 8545
          gas_limit: 12000000
          accounts: 10
          evm_version: istanbul
          mnemonic: brownie
          fork: mainnet
    - name: Ganache-CLI (BSC-Mainnet Fork)
      id: bsc-main-fork
      cmd: ganache-cli
      host: http://127.0.0.1
      timeout: 120
      cmd_settings:
          port: 8545
          gas_limit: 12000000
          accounts: 10
          evm_version: istanbul
          mnemonic: brownie
          fork: bsc-main
    - name: Ganache-CLI (FTM-Mainnet Fork)
      id: ftm-main-fork
      cmd: ganache-cli
      host: http://127.0.0.1
      timeout: 120
      cmd_settings:
          port: 8545
          gas_limit: 12000000
          accounts: 10
          evm_version: istanbul
          mnemonic: brownie
          fork: ftm-main
    - name: Ganache-CLI (Polygon-Mainnet Fork)
      id: polygon-main-fork
      cmd: ganache-cli
      host: http://127.0.0.1
      timeout: 120
      cmd_settings:
          port: 8545
          gas_limit: 20000000
          accounts: 10
          evm_version: istanbul
          mnemonic: brownie
          fork: polygon-main
    - name: Ganache-CLI (XDai-Mainnet Fork)
      id: xdai-main-fork
      cmd: ganache-cli
      host: http://127.0.0.1
      timeout: 120
      cmd_settings:
          port: 8545
          gas_limit: 20000000
          accounts: 10
          evm_version: istanbul
          mnemonic: brownie
          fork: xdai-main
    - name: Ganache-CLI (Avax-Mainnet Fork)
      id: avax-main-fork
      cmd: ganache-cli
      host: http://127.0.0.1
      timeout: 120
      cmd_settings:
          port: 8545
          gas_limit: 20000000
          accounts: 10
          evm_version: istanbul
          mnemonic: brownie
          fork: avax-main<|MERGE_RESOLUTION|>--- conflicted
+++ resolved
@@ -1,131 +1,4 @@
 live:
-<<<<<<< HEAD
-    - name: Ethereum
-      networks:
-          - name: Mainnet (Infura)
-            chainid: 1
-            id: mainnet
-            host: https://mainnet.infura.io/v3/$WEB3_INFURA_PROJECT_ID
-            explorer: https://api.etherscan.io/api
-            multicall2: "0x5BA1e12693Dc8F9c48aAD8770482f4739bEeD696"
-            provider: infura
-          - name: Ropsten (Infura)
-            chainid: 3
-            id: ropsten
-            host: https://ropsten.infura.io/v3/$WEB3_INFURA_PROJECT_ID
-            explorer: https://api-ropsten.etherscan.io/api
-            multicall2: "0x5BA1e12693Dc8F9c48aAD8770482f4739bEeD696"
-            provider: infura
-          - name: Rinkeby (Infura)
-            chainid: 4
-            id: rinkeby
-            host: https://rinkeby.infura.io/v3/$WEB3_INFURA_PROJECT_ID
-            explorer: https://api-rinkeby.etherscan.io/api
-            multicall2: "0x5BA1e12693Dc8F9c48aAD8770482f4739bEeD696"
-            provider: infura
-          - name: Goerli (Infura)
-            chainid: 5
-            id: goerli
-            host: https://goerli.infura.io/v3/$WEB3_INFURA_PROJECT_ID
-            explorer: https://api-goerli.etherscan.io/api
-            multicall2: "0x5BA1e12693Dc8F9c48aAD8770482f4739bEeD696"
-            provider: infura
-          - name: Kovan (Infura)
-            chainid: 42
-            id: kovan
-            host: https://kovan.infura.io/v3/$WEB3_INFURA_PROJECT_ID
-            explorer: https://api-kovan.etherscan.io/api
-            multicall2: "0x5BA1e12693Dc8F9c48aAD8770482f4739bEeD696"
-            provider: infura
-    - name: Ethereum Classic
-      networks:
-          - name: Mainnet
-            chainid: 61
-            id: etc
-            host: https://www.ethercluster.com/etc
-            explorer: https://blockscout.com/etc/mainnet/api
-          - name: Kotti
-            chainid: 6
-            id: kotti
-            host: https://www.ethercluster.com/kotti
-            explorer: https://blockscout.com/etc/kotti/api
-    - name: Arbitrum
-      networks:
-          - name: Mainnet
-            chainid: 42161
-            id: arbitrum-main
-            host: https://arb1.arbitrum.io/rpc
-            explorer: https://api.arbiscan.io/api
-            multicall2: "0x5B5CFE992AdAC0C9D48E05854B2d91C73a003858"
-    - name: Avalanche
-      networks:
-          - chainid: 43114
-            explorer: https://api.snowtrace.io/api
-            host: https://api.avax.network/ext/bc/C/rpc
-            id: avax-main
-            name: Mainnet
-          - chainid: 43113
-            host: https://api.avax-test.network/ext/bc/C/rpc
-            id: avax-test
-            name: Testnet
-    - name: Binance Smart Chain
-      networks:
-          - name: Testnet
-            chainid: 97
-            id: bsc-test
-            host: https://data-seed-prebsc-1-s1.binance.org:8545
-            explorer: https://api-testnet.bscscan.com/api
-          - name: Mainnet
-            chainid: 56
-            id: bsc-main
-            host: https://bsc-dataseed.binance.org
-            explorer: https://api.bscscan.com/api
-    - name: Fantom Opera
-      networks:
-          - name: Testnet
-            chainid: 0xfa2
-            id: ftm-test
-            host: https://rpc.testnet.fantom.network
-            explorer: https://explorer.testnet.fantom.network
-          - name: Mainnet
-            chainid: 250
-            id: ftm-main
-            host: https://rpcapi.fantom.network
-            explorer: https://api.ftmscan.com/api
-    - name: Harmony
-      networks:
-          - name: Mainnet (Shard 0)
-            chainid: 1666600000
-            host: https://api.harmony.one
-            id: harmony-main
-            multicall2: "0x3E01dD8a5E1fb3481F0F589056b428Fc308AF0Fb"
-    - name: Polygon
-      networks:
-          - name: Mainnet (Infura)
-            chainid: 137
-            id: polygon-main
-            host: https://polygon-mainnet.infura.io/v3/$WEB3_INFURA_PROJECT_ID
-            explorer: https://api.polygonscan.com/api
-            multicall2: "0xc8E51042792d7405184DfCa245F2d27B94D013b6"
-          - name: Mumbai Testnet (Infura)
-            chainid: 80001
-            id: polygon-test
-            host: https://polygon-mumbai.infura.io/v3/$WEB3_INFURA_PROJECT_ID
-            explorer: https://api-testnet.polygonscan.com/api
-            multicall2: "0x6842E0412AC1c00464dc48961330156a07268d14"
-    - name: XDai
-      networks:
-          - name: Mainnet
-            chainid: 100
-            id: xdai-main
-            host: https://xdai.poanetwork.dev
-            explorer: https://blockscout.com/xdai/mainnet/api
-          - name: Testnet
-            chainid: 77
-            id: xdai-test
-            host: https://sokol.poa.network
-            explorer: https://blockscout.com/poa/sokol/api
-=======
   - name: Ethereum
     networks:
       - name: Mainnet (Infura)
@@ -134,30 +7,35 @@
         host: https://mainnet.infura.io/v3/$WEB3_INFURA_PROJECT_ID
         explorer: https://api.etherscan.io/api
         multicall2: "0x5BA1e12693Dc8F9c48aAD8770482f4739bEeD696"
+        provider: infura
       - name: Ropsten (Infura)
         chainid: 3
         id: ropsten
         host: https://ropsten.infura.io/v3/$WEB3_INFURA_PROJECT_ID
         explorer: https://api-ropsten.etherscan.io/api
         multicall2: "0x5BA1e12693Dc8F9c48aAD8770482f4739bEeD696"
+        provider: infura
       - name: Rinkeby (Infura)
         chainid: 4
         id: rinkeby
         host: https://rinkeby.infura.io/v3/$WEB3_INFURA_PROJECT_ID
         explorer: https://api-rinkeby.etherscan.io/api
         multicall2: "0x5BA1e12693Dc8F9c48aAD8770482f4739bEeD696"
+        provider: infura
       - name: Goerli (Infura)
         chainid: 5
         id: goerli
         host: https://goerli.infura.io/v3/$WEB3_INFURA_PROJECT_ID
         explorer: https://api-goerli.etherscan.io/api
         multicall2: "0x5BA1e12693Dc8F9c48aAD8770482f4739bEeD696"
+        provider: infura
       - name: Kovan (Infura)
         chainid: 42
         id: kovan
         host: https://kovan.infura.io/v3/$WEB3_INFURA_PROJECT_ID
         explorer: https://api-kovan.etherscan.io/api
         multicall2: "0x5BA1e12693Dc8F9c48aAD8770482f4739bEeD696"
+        provider: infura
   - name: Ethereum Classic
     networks:
       - name: Mainnet
@@ -181,7 +59,7 @@
   - name: Avalanche
     networks:
       - chainid: 43114
-        explorer:  https://api.snowtrace.io/api
+        explorer: https://api.snowtrace.io/api
         host: https://api.avax.network/ext/bc/C/rpc
         id: avax-main
         name: Mainnet
@@ -220,20 +98,6 @@
         host: https://api.harmony.one
         id: harmony-main
         multicall2: "0x3E01dD8a5E1fb3481F0F589056b428Fc308AF0Fb"
-  - name: Optimistic Ethereum
-    networks:
-      - name: Mainnet
-        chainid: 10
-        id: optimism-main
-        host: https://mainnet.optimism.io
-        explorer: https://api-optimistic.etherscan.io/api
-        multicall2: "0x2DC0E2aa608532Da689e89e237dF582B783E552C"
-      - name: Kovan
-        chainid: 69
-        id: optimism-test
-        host: https://kovan.optimism.io
-        explorer: https://api-kovan-optimistic.etherscan.io/api
-        multicall2: "0x2DC0E2aa608532Da689e89e237dF582B783E552C"
   - name: Polygon
     networks:
       - name: Mainnet (Infura)
@@ -260,8 +124,6 @@
         id: xdai-test
         host: https://sokol.poa.network
         explorer: https://blockscout.com/poa/sokol/api
->>>>>>> 6b95022d
-
 development:
     - name: Ganache-CLI
       id: development
