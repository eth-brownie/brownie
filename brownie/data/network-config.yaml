live:
  - name: Ethereum
    networks:
      - name: Mainnet (Infura)
        chainid: 1
        id: mainnet
        host: https://mainnet.infura.io/v3/$WEB3_INFURA_PROJECT_ID
        explorer: https://api.etherscan.io/api
        provider: infura
      - name: Ropsten (Infura)
        chainid: 3
        id: ropsten
        host: https://ropsten.infura.io/v3/$WEB3_INFURA_PROJECT_ID
        explorer: https://api-ropsten.etherscan.io/api
        provider: infura
      - name: Rinkeby (Infura)
        chainid: 4
        id: rinkeby
        host: https://rinkeby.infura.io/v3/$WEB3_INFURA_PROJECT_ID
        explorer: https://api-rinkeby.etherscan.io/api
        provider: infura
      - name: Goerli (Infura)
        chainid: 5
        id: goerli
        host: https://goerli.infura.io/v3/$WEB3_INFURA_PROJECT_ID
        explorer: https://api-goerli.etherscan.io/api
        provider: infura
      - name: Kovan (Infura)
        chainid: 42
        id: kovan
        host: https://kovan.infura.io/v3/$WEB3_INFURA_PROJECT_ID
        explorer: https://api-kovan.etherscan.io/api
        provider: infura
  - name: Ethereum Classic
    networks:
      - name: Mainnet
        chainid: 61
        id: etc
        host: https://www.ethercluster.com/etc
        explorer: https://blockscout.com/etc/mainnet/api
      - name: Kotti
        chainid: 6
        id: kotti
        host: https://www.ethercluster.com/kotti
        explorer: https://blockscout.com/etc/kotti/api
  - name: Arbitrum
    networks:
      - name: Mainnet
        chainid: 42161
        id: arbitrum-main
        host: https://arb1.arbitrum.io/rpc
        explorer: https://api.arbiscan.io/api
  - name: Avalanche
    networks:
      - chainid: 43114
        explorer: https://api.snowtrace.io/api
        host: https://api.avax.network/ext/bc/C/rpc
        id: avax-main
        name: Mainnet
      - chainid: 43113
        host: https://api.avax-test.network/ext/bc/C/rpc
        id: avax-test
        name: Testnet
  - name: Aurora
    networks:
      - name: Mainnet
        chainid: 1313161554
        id: aurora-main
        host: https://mainnet.aurora.dev
        explorer: https://api.aurorascan.dev/api
      - name: Testnet
        chainid: 1313161555
        id: aurora-test
        host: https://testnet.aurora.dev
        explorer: https://testnet.aurorascan.dev/api
  - name: Binance Smart Chain
    networks:
      - name: Testnet
        chainid: 97
        id: bsc-test
        host: https://data-seed-prebsc-1-s1.binance.org:8545
        explorer: https://api-testnet.bscscan.com/api
      - name: Mainnet
        chainid: 56
        id: bsc-main
        host: https://bsc-dataseed.binance.org
        explorer: https://api.bscscan.com/api
  - name: Boba
    networks:
      - name: Testnet
        chainid: 28
        id: boba-test
        host: https://rinkeby.boba.network
        explorer: https://blockexplorer.rinkeby.boba.network/api
        multicall2: "0xeD188A73c442Df375b19b7b8f394a15a2b851BB5"
      - name: Mainnet
        chainid: 288
        id: boba-main
        host: https://mainnet.boba.network
        explorer: https://blockexplorer.boba.network/api
        multicall2: "0xbe2Be647F8aC42808E67431B4E1D6c19796bF586"
  - name: Fantom Opera
    networks:
      - name: Testnet
        chainid: 0xfa2
        id: ftm-test
        host: https://rpc.testnet.fantom.network
        explorer: https://explorer.testnet.fantom.network
      - name: Mainnet
        chainid: 250
        id: ftm-main
        host: https://rpc.ftm.tools
        explorer: https://api.ftmscan.com/api
  - name: Harmony
    networks:
      - name: Mainnet (Shard 0)
        chainid: 1666600000
        host: https://api.harmony.one
        id: harmony-main
  - name: Moonbeam
    networks:
      - name: Mainnet
        chainid: 1284
        id: moonbeam-main
        host: https://moonbeam.api.onfinality.io/public
        explorer: https://api-moonbeam.moonscan.io/api
<<<<<<< HEAD
=======
        multicall2: "0x1337BedC9D22ecbe766dF105c9623922A27963EC"
      - name: Moonbase Alpha
        chainid: 1287 
        id: moonbeam-test
        host: https://moonbeam-alpha.api.onfinality.io/public
        explorer: https://api-moonbeam.moonscan.io/api
        multicall2: "0x37084d0158C68128d6Bc3E5db537Be996f7B6979"
  - name: Moonriver
    networks:
      - name: Mainnet
        chainid: 1285
        id: moonriver-main
        host: https://moonriver.api.onfinality.io/public
        explorer: https://api-moonriver.moonscan.io/api
        multicall2: "0xaef00a0cf402d9dedd54092d9ca179be6f9e5ce3"
>>>>>>> b2dba711
  - name: Optimistic Ethereum
    networks:
      - name: Mainnet
        chainid: 10
        id: optimism-main
        host: https://mainnet.optimism.io
        explorer: https://api-optimistic.etherscan.io/api
      - name: Kovan
        chainid: 69
        id: optimism-test
        host: https://kovan.optimism.io
        explorer: https://api-kovan-optimistic.etherscan.io/api
  - name: Polygon
    networks:
      - name: Mainnet (Infura)
        chainid: 137
        id: polygon-main
        host: https://polygon-mainnet.infura.io/v3/$WEB3_INFURA_PROJECT_ID
        explorer: https://api.polygonscan.com/api
      - name: Mumbai Testnet (Infura)
        chainid: 80001
        id: polygon-test
        host: https://polygon-mumbai.infura.io/v3/$WEB3_INFURA_PROJECT_ID
        explorer: https://api-testnet.polygonscan.com/api
  - name: XDai
    networks:
      - name: Mainnet
        chainid: 100
        id: xdai-main
        host: https://xdai.poanetwork.dev
        explorer: https://blockscout.com/xdai/mainnet/api
      - name: Testnet
        chainid: 77
        id: xdai-test
        host: https://sokol.poa.network
        explorer: https://blockscout.com/poa/sokol/api

development:
  - name: Anvil
    id: anvil
    cmd: anvil
    host: http://127.0.0.1
    cmd_settings:
      port: 8545
  - name: Anvil (Mainnet Fork)
    id: anvil-fork
    cmd: anvil
    host: http://127.0.0.1
    cmd_settings:
      fork: mainnet
      port: 8545
  - name: Ganache-CLI
    id: development
    cmd: ganache-cli
    host: http://127.0.0.1
    cmd_settings:
      port: 8545
      gas_limit: 12000000
      accounts: 10
      evm_version: istanbul
      mnemonic: brownie
  - name: Geth Dev
    id: geth-dev
    cmd: ethnode
    host: http://127.0.0.1
    cmd_settings:
      port: 8545
  - name: Hardhat
    id: hardhat
    cmd: npx hardhat node
    host: http://localhost
    cmd_settings:
      port: 8545
  - name: Hardhat (Mainnet Fork)
    id: hardhat-fork
    cmd: npx hardhat node
    host: http://localhost
    timeout: 120
    cmd_settings:
      port: 8545
      fork: mainnet
  - name: Ganache-CLI (Mainnet Fork)
    id: mainnet-fork
    cmd: ganache-cli
    host: http://127.0.0.1
    timeout: 120
    cmd_settings:
      port: 8545
      gas_limit: 12000000
      accounts: 10
      evm_version: istanbul
      mnemonic: brownie
      fork: mainnet
  - name: Ganache-CLI (BSC-Mainnet Fork)
    id: bsc-main-fork
    cmd: ganache-cli
    host: http://127.0.0.1
    timeout: 120
    cmd_settings:
      port: 8545
      gas_limit: 12000000
      accounts: 10
      evm_version: istanbul
      mnemonic: brownie
      fork: bsc-main
  - name: Ganache-CLI (FTM-Mainnet Fork)
    id: ftm-main-fork
    cmd: ganache-cli
    host: http://127.0.0.1
    timeout: 120
    cmd_settings:
      port: 8545
      gas_limit: 12000000
      accounts: 10
      evm_version: istanbul
      mnemonic: brownie
      fork: ftm-main
  - name: Ganache-CLI (Polygon-Mainnet Fork)
    id: polygon-main-fork
    cmd: ganache-cli
    host: http://127.0.0.1
    timeout: 120
    cmd_settings:
      port: 8545
      gas_limit: 20000000
      accounts: 10
      evm_version: istanbul
      mnemonic: brownie
      fork: polygon-main
  - name: Ganache-CLI (XDai-Mainnet Fork)
    id: xdai-main-fork
    cmd: ganache-cli
    host: http://127.0.0.1
    timeout: 120
    cmd_settings:
      port: 8545
      gas_limit: 20000000
      accounts: 10
      evm_version: istanbul
      mnemonic: brownie
      fork: xdai-main
  - name: Ganache-CLI (Avax-Mainnet Fork)
    id: avax-main-fork
    cmd: ganache-cli
    host: http://127.0.0.1
    timeout: 120
    cmd_settings:
      port: 8545
      gas_limit: 20000000
      accounts: 10
      evm_version: istanbul
      mnemonic: brownie
      fork: avax-main
  - name: Ganache-CLI (Aurora-Mainnet Fork)
    id: aurora-main-fork
    cmd: ganache-cli
    host: http://127.0.0.1
    timeout: 120
    cmd_settings:
      port: 8545
      gas_limit: 20000000
      accounts: 10
      evm_version: istanbul
      mnemonic: brownie
      fork: aurora-main<|MERGE_RESOLUTION|>--- conflicted
+++ resolved
@@ -124,8 +124,6 @@
         id: moonbeam-main
         host: https://moonbeam.api.onfinality.io/public
         explorer: https://api-moonbeam.moonscan.io/api
-<<<<<<< HEAD
-=======
         multicall2: "0x1337BedC9D22ecbe766dF105c9623922A27963EC"
       - name: Moonbase Alpha
         chainid: 1287 
@@ -141,7 +139,6 @@
         host: https://moonriver.api.onfinality.io/public
         explorer: https://api-moonriver.moonscan.io/api
         multicall2: "0xaef00a0cf402d9dedd54092d9ca179be6f9e5ce3"
->>>>>>> b2dba711
   - name: Optimistic Ethereum
     networks:
       - name: Mainnet
