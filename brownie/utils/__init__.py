--- conflicted
+++ resolved
@@ -1,17 +1,8 @@
 #!/usr/bin/python3
 
-<<<<<<< HEAD
-from .color import Color, notify  # noqa 401
+from .color import Color, notify
 from .hex import bytes_to_hexstring, hexbytes_to_hexstring
 
 color = Color()
 
-__all__ = ["Color", "color", "notify", "bytes_to_hexstring", "hexbytes_to_hexstring"]
-=======
-from .color import Color, notify
-from .hex import hexstring
-
-color = Color()
-
-__all__ = ["Color", "color", "notify", "hexstring"]
->>>>>>> 41e312ba
+__all__ = ["Color", "color", "notify", "bytes_to_hexstring", "hexbytes_to_hexstring"]