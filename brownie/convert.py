#!/usr/bin/python3

from typing import TypeVar, Any, List, Tuple, Dict, KeysView, ItemsView, Union
from copy import deepcopy
import eth_utils
from hexbytes import HexBytes

UNITS = {
    'wei': 0,
    'kwei': 3,
    'babbage': 3,
    'mwei': 6,
    'lovelace': 6,
    'gwei': 9,
    'shannon': 9,
    'microether': 12,
    'szabo': 12,
    'milliether': 15,
    'finney': 15,
    'ether': 18
}

WeiInputTypes = TypeVar('WeiInputTypes', str, float, int, None)


class Wei(int):

    '''Integer subclass that converts a value to wei and allows comparison against
    similarly formatted values.

    Useful for the following formats:
        * a string specifying the unit: "10 ether", "300 gwei", "0.25 shannon"
        * a large float in scientific notation, where direct conversion to int
          would cause inaccuracy: 8.3e32
        * bytes: b'\xff\xff'
        * hex strings: "0x330124"'''

    # Known typing error: https://github.com/python/mypy/issues/4290
    def __new__(cls, value: Any) -> Any:  # type: ignore
        return super().__new__(cls, _to_wei(value))  # type: ignore

    def __hash__(self) -> int:
        return super().__hash__()

    def __lt__(self, other: Any) -> bool:
        return super().__lt__(_to_wei(other))

    def __le__(self, other: Any) -> bool:
        return super().__le__(_to_wei(other))

    def __eq__(self, other: Any) -> bool:
        try:
            return super().__eq__(_to_wei(other))
        except TypeError:
            return False

    def __ne__(self, other: Any) -> bool:
        try:
            return super().__ne__(_to_wei(other))
        except TypeError:
            return True

    def __ge__(self, other: Any) -> bool:
        return super().__ge__(_to_wei(other))

    def __gt__(self, other: Any) -> bool:
        return super().__gt__(_to_wei(other))

    def __add__(self, other: Any) -> 'Wei':
        return Wei(super().__add__(_to_wei(other)))

    def __sub__(self, other: Any) -> 'Wei':
        return Wei(super().__sub__(_to_wei(other)))


def _to_wei(value: WeiInputTypes) -> int:
    original = value
    if value is None:
        return 0
    if isinstance(value, bytes) or isinstance(value, HexBytes):
        value = HexBytes(value).hex()
    if isinstance(value, float) and "e+" in str(value):
        num_str, dec = str(value).split("e+")
        num = num_str.split(".") if "." in num_str else [num_str, ""]
        return int(num[0] + num[1][:int(dec)] + "0" * (int(dec) - len(num[1])))
    if not isinstance(value, str):
        return _return_int(original, value)
    if value[:2] == "0x":
        return int(value, 16)
    for unit, dec in UNITS.items():
        if " " + unit not in value:
            continue
        num_str = value.split(" ")[0]
        num = num_str.split(".") if "." in num_str else [num_str, ""]
        return int(num[0] + num[1][:int(dec)] + "0" * (int(dec) - len(num[1])))
    return _return_int(original, value)

def _return_int(original: Any, value: Any) -> int:
    try:
        return int(value)
    except ValueError:
        raise TypeError(f"Could not convert {type(original)} '{original}' to wei.")


def to_uint(value: Any, type_: str = "uint256") -> 'Wei':
    '''Convert a value to an unsigned integer'''
    wei: 'Wei' = Wei(value)
    size = _check_int_size(type_)
    if wei < 0 or wei >= 2**int(size):
        raise OverflowError(f"{value} is outside allowable range for {type_}")
    return wei


def to_int(value: Any, type_: str = "int256") -> 'Wei':
    '''Convert a value to a signed integer'''
    wei = Wei(value)
    size = _check_int_size(type_)
    if wei < -2**int(size) // 2 or wei >= 2**int(size) // 2:
        raise OverflowError(f"{value} is outside allowable range for {type_}")
    return wei


def _check_int_size(type_: Any) -> int:
    size = int(type_.strip("uint") or 256)
    if size < 8 or size > 256 or size // 8 != size / 8:
        raise ValueError(f"Invalid type: {type_}")
    return size


class EthAddress(str):

    '''String subclass that raises TypeError when compared to a non-address.'''

    # Known typing error: https://github.com/python/mypy/issues/4290
    def __new__(cls, value: Any) -> str:  # type: ignore
        return super().__new__(cls, to_address(value))  # type: ignore

    def __eq__(self, other: Any) -> bool:
        return _address_compare(str(self), other)

    def __ne__(self, other: Any) -> bool:
        return not _address_compare(str(self), other)


def _address_compare(a: Any, b: Any) -> bool:
    b = str(b)
    if not b.startswith('0x') or not eth_utils.is_hex(b) or len(b) != 42:
        raise TypeError(f"Invalid type for comparison: '{b}' is not a valid address")
    return a.lower() == b.lower()


def to_address(value: str) -> str:
    '''Convert a value to an address'''
    if type(value) in (bytes, HexBytes):
        value = HexBytes(value).hex()
    value = eth_utils.add_0x_prefix(str(value))
    try:
        return eth_utils.to_checksum_address(value)
    except ValueError:
        raise ValueError(f"'{value}' is not a valid ETH address.") from None


class HexString(bytes):

    '''Bytes subclass for hexstring comparisons. Raises TypeError if compared to
    a non-hexstring. Evaluates True for hexstrings with the same value but differing
    leading zeros or capitalization.'''

    # Known typing error: https://github.com/python/mypy/issues/4290
    def __new__(cls, value, type_):  # type: ignore
        return super().__new__(cls, to_bytes(value, type_))  # type: ignore

    def __eq__(self, other: Any) -> bool:
        return _hex_compare(self.hex(), other)

    def __ne__(self, other: Any) -> bool:
        return not _hex_compare(self.hex(), other)

    def __str__(self) -> str:
        return "0x" + self.hex()

    def __repr__(self) -> str:
        return str(self)


def _hex_compare(a: Any, b: Any) -> bool:
    b = str(b)
    if not b.startswith('0x') or not eth_utils.is_hex(b):
        raise TypeError(f"Invalid type for comparison: '{b}' is not a valid hex string")
    return a.lstrip('0x').lower() == b.lstrip('0x').lower()


def to_bytes(value: Any, type_: str = "bytes32") -> bytes:
    '''Convert a value to bytes'''
    if not isinstance(value, (bytes, str, int)):
        raise TypeError(f"'{value}', type {type(value)}, cannot convert to {type_}")
    value = bytes_to_hex(value)
    if type_ == "bytes":
        return eth_utils.to_bytes(hexstr=value)
    if type_ == "byte":
        type_ = "bytes1"
    size = int(type_.strip("bytes"))
    if size < 1 or size > 32:
        raise ValueError(f"Invalid type: {type_}")
    try:
        return int(value, 16).to_bytes(size, "big")
    except OverflowError:
        raise OverflowError(f"'{value}' exceeds maximum length for {type_}")


def bytes_to_hex(value: Any) -> str:
    '''Convert a bytes value to a hexstring'''
    if type(value) not in (bytes, HexBytes, HexString, str, int):
        raise TypeError(f"Cannot convert {type(value)} '{value}' from bytes to hex.")
    if type(value) in (bytes, HexBytes):
        value = HexBytes(value).hex()
    if type(value) is int:
        value = hex(value)
    if not eth_utils.is_hex(value):
        raise ValueError(f"'{value}' is not a valid hex string")
    return eth_utils.add_0x_prefix(value)


def to_bool(value: Any) -> bool:
    '''Convert a value to a boolean'''
    if type(value) not in (int, float, bool, bytes, HexBytes, str):
        raise TypeError(f"Cannot convert {type(value)} '{value}' to bool")
    if type(value) in (bytes, HexBytes):
        value = HexBytes(value).hex()
    if type(value) is str and value[:2] == "0x":
        value = int(value, 16)
    if value not in (0, 1, True, False):
        raise ValueError(f"Cannot convert {type(value)} '{value}' to bool")
    return bool(value)


def to_string(value: Any) -> str:
    '''Convert a value to a string'''
    if type(value) in (bytes, HexBytes):
        value = HexBytes(value).hex()
    value = str(value)
    if value.startswith("0x") and eth_utils.is_hex(value):
        try:
            return eth_utils.to_text(hexstr=value)
        except UnicodeDecodeError as e:
            raise ValueError(e)
    return value


def format_input(abi: Dict, inputs: Union[List, Tuple]) -> 'ReturnValue':
    '''Format contract inputs based on ABI types.

    Args:
        abi: contract method ABI
        inputs: list of arguments to format

    Returns a list of arguments formatted for use in a Contract tx or call.'''
    if len(inputs) and not len(abi['inputs']):
        raise TypeError(f"{abi['name']} requires no arguments")
    try:
        return _format_abi(abi['inputs'], inputs)
    except Exception as e:
        raise type(e)(f"{abi['name']} {e}") from None


def format_output(abi: Dict, outputs: Tuple) -> 'ReturnValue':
    '''Format contract outputs based on ABI types.

    Args:
        abi: contract method ABI
        outputs: list of arguments to format

    Returns a list of arguments with standard formatting applied.'''
    return _format_abi(abi['outputs'], outputs)


def format_event(event: Any) -> Any:
    '''Format event data.

    Args:
        event: decoded event as given by eth_event.decode_logs or eth_event.decode_trace

    Mutates the event in place and returns it.'''

    for e in [i for i in event['data'] if not i['decoded']]:
        e['type'] = "bytes32"
        e['name'] += " (indexed)"
    values = _format_abi(event['data'], [i['value'] for i in event['data']])
    for i in range(len(event['data'])):
        event['data'][i]['value'] = values[i]
    return event


def _format_abi(abi: Any, values: Any) -> 'ReturnValue':
    '''Apply standard formatting to multiple values of differing types'''
    types = [i['type'] for i in abi]
    values = list(values)
    if len(values) != len(types):
        raise TypeError(f"Expected {len(types)} arguments, got {len(values)}: {','.join(types)}")
    for i, type_ in enumerate(types):
        try:
            if "]" in type_:
                values[i] = _format_array(abi[i], values[i])
            elif type_ == "tuple":
                values[i] = _format_abi(abi[i]['components'], values[i])
            else:
                values[i] = _format_single(type_, values[i])
        except Exception as e:
            raise type(e)(f"argument #{i}: '{values[i]}' - {e}")
    return ReturnValue(values, abi)


def _format_array(abi: Any, values: Any) -> 'ReturnValue':
    '''Apply standard formatting to multiple values of the same type (arrays)'''
    base_type, length = abi['type'][:-1].rsplit('[', maxsplit=1)
    if not isinstance(values, (list, tuple)):
        raise TypeError(f"Expected sequence, got {type(values)}")
    if length != "" and len(values) != int(length):
        raise ValueError(f"Expected {abi['type']} but sequence has length of {len(values)}")
    if "]" in base_type:
        abi = deepcopy(abi)
        abi['type'] = base_type
        return ReturnValue([_format_array(abi, i) for i in values])
    if base_type == "tuple":
        abi = abi['components']
        return ReturnValue([_format_abi(abi, i) for i in values], abi)
    return ReturnValue([_format_single(base_type, i) for i in values])


def _format_single(type_: str, value: Any) -> Any:
    '''Apply standard formatting to a single value'''
    if "uint" in type_:
        return to_uint(value, type_)
    elif "int" in type_:
        return to_int(value, type_)
    elif type_ == "bool":
        return to_bool(value)
    elif type_ == "address":
        return EthAddress(value)
    elif "byte" in type_:
        return HexString(value, type_)
    elif "string" in type_:
        return to_string(value)
    raise TypeError(f"Unknown type: {type_}")


class ReturnValue(tuple):
    '''Tuple subclass with dict-like functionality, used for iterable return values.'''

    def __new__(cls, values: Any, abi: Any = None) -> 'ReturnValue':
        self = super().__new__(cls, values)  # type: ignore
        self._abi = abi or []  # type: ignore
        self._dict = {}  # type: ignore
        for c, i in enumerate(self._abi):  # type: ignore
            if not i['name']:
                continue
            self._dict[i['name']] = values[c]  # type: ignore
        return self

<<<<<<< HEAD
    def __eq__(self, other: Any) -> Any:
=======
    def __hash__(self):
        return super().__hash__()

    def __eq__(self, other):
>>>>>>> 72b18623
        return _kwargtuple_compare(self, other)

    def __getitem__(self, key: Any) -> Any:
        if type(key) is slice:
            abi = deepcopy(self._abi)[key]  # type: ignore
            result = super().__getitem__(key)
            return ReturnValue(result, abi)
        if isinstance(key, int):
            return super().__getitem__(key)
        return self._dict[key]  # type: ignore

    def __contains__(self, value: Any) -> bool:
        return self.count(value) > 0

    def count(self, value: Any) -> int:
        '''ReturnValue.count(value) -> integer -- return number of occurrences of value'''
        count = 0
        for item in self:
            try:
                if _kwargtuple_compare(item, value):
                    count += 1
            except TypeError:
                continue
        return count

    def dict(self) -> Dict:
        '''ReturnValue.dict() -> a dictionary of ReturnValue's named items'''
        return self._dict  # type: ignore

    def index(self, value: Any, start: int = 0, stop: Any = None) -> int:
        '''ReturnValue.index(value, [start, [stop]]) -> integer -- return first index of value.
        Raises ValueError if the value is not present.'''
        if stop is None:
            stop = len(self)
        for i in range(start, stop):
            try:
                if _kwargtuple_compare(self[i], value):
                    return i
            except TypeError:
                continue
        raise ValueError(f"{value} is not in ReturnValue")

    def items(self) -> ItemsView:
        '''ReturnValue.items() -> a set-like object providing a view on ReturnValue's named items'''
        return self._dict.items()  # type: ignore

    def keys(self) -> KeysView:
        '''ReturnValue.keys() -> a set-like object providing a view on ReturnValue's keys'''
        return self._dict.keys()  # type: ignore


def _kwargtuple_compare(a: Any, b: Any) -> Any:
    if type(a) not in (tuple, list, ReturnValue):
        types_ = set([type(a), type(b)])
        if types_.intersection([bool, type(None)]):
            return a is b
        if types_.intersection([dict, EthAddress, HexString]):
            return a == b
        return _convert_str(a) == _convert_str(b)
    if type(b) not in (tuple, list, ReturnValue) or len(b) != len(a):
        return False
    return next((False for i in range(len(a)) if not _kwargtuple_compare(a[i], b[i])), True)


def _convert_str(value: Any) -> 'Wei':
    if type(value) is not str:
        if not hasattr(value, "address"):
            return value
        value = value.address
    if value.startswith("0x"):
        return "0x" + value.lstrip("0x").lower()
    if value.count(" ") != 1:
        return value
    try:
        return Wei(value)
    except ValueError:
        return value<|MERGE_RESOLUTION|>--- conflicted
+++ resolved
@@ -357,14 +357,10 @@
             self._dict[i['name']] = values[c]  # type: ignore
         return self
 
-<<<<<<< HEAD
+    def __hash__(self) -> Any:
+        return super().__hash__()
+
     def __eq__(self, other: Any) -> Any:
-=======
-    def __hash__(self):
-        return super().__hash__()
-
-    def __eq__(self, other):
->>>>>>> 72b18623
         return _kwargtuple_compare(self, other)
 
     def __getitem__(self, key: Any) -> Any:
