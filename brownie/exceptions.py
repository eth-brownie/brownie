#!/usr/bin/python3

import json
import sys
from pathlib import Path
from typing import Dict, List, Optional, Type

import eth_abi
import psutil
import yaml
from hexbytes import HexBytes

import brownie
from brownie._config import _get_data_folder
from brownie.convert.utils import build_function_selector, get_type_strings

# network

ERROR_SIG = "0x08c379a0"


# error codes used in Solidity >=0.8.0
# docs.soliditylang.org/en/v0.8.0/control-structures.html#panic-via-assert-and-error-via-require
SOLIDITY_ERROR_CODES = {
    1: "Failed assertion",
    17: "Integer overflow",
    18: "Division or modulo by zero",
    33: "Conversion to enum out of bounds",
    24: "Access to storage byte array that is incorrectly encoded",
    49: "Pop from empty array",
    50: "Index out of range",
    65: "Attempted to allocate too much memory",
    81: "Call to zero-initialized variable of internal function type",
}


class UnknownAccount(Exception):
    pass


class UndeployedLibrary(Exception):
    pass


class UnsetENSName(Exception):
    pass


class IncompatibleEVMVersion(Exception):
    pass


class RPCProcessError(Exception):
    def __init__(self, cmd: str, uri: str) -> None:
        super().__init__(f"Unable to launch local RPC client.\nCommand: {cmd}\nURI: {uri}")


class RPCConnectionError(Exception):
    def __init__(self, cmd: str, proc: psutil.Popen, uri: str) -> None:
        msg = (
            "Able to launch RPC client, but unable to connect."
            f"\n\nCommand: {cmd}\nURI: {uri}\nExit Code: {proc.poll()}"
        )
        if sys.platform != "win32":
            out = proc.stdout.read().decode().strip() or "  (Empty)"
            err = proc.stderr.read().decode().strip() or "  (Empty)"
            msg = f"{msg}\n\nStdout:\n{out}\n\nStderr:\n{err}"
        super().__init__(msg)


class RPCRequestError(Exception):
    pass


class MainnetUndefined(Exception):
    pass


class VirtualMachineError(Exception):
    """
    Raised when a call to a contract causes an EVM exception.

    Attributes
    ----------
    message : str
        The full error message received from the RPC client.
    revert_msg : str
        The returned error string, if any.
    revert_type : str
        The error type.
    pc : int
        The program counter where the error was raised.
    txid : str
        The transaction ID that raised the error.
    """

    def __init__(self, exc: ValueError) -> None:
        self.txid: str = ""
        self.source: str = ""
        self.revert_type: str = ""
        self.pc: Optional[int] = None
        self.revert_msg: Optional[str] = None
        self.dev_revert_msg: Optional[str] = None

        e = exc
        try:
            exc = exc.args[0]
        except Exception:
            pass

        if not (isinstance(exc, dict) and "message" in exc):
            raise ValueError(str(exc)) from e

        if "data" not in exc:
            raise ValueError(exc["message"]) from e

        self.message: str = exc["message"].rstrip(".")

<<<<<<< HEAD
        if isinstance(exc["data"], str):
            # handle parity exceptions - this logic probably is not perfect
            if not exc["data"].startswith(ERROR_SIG):
                err_msg = exc["data"]
                if err_msg.endswith("0x"):
                    err_msg = exc["data"][:-2].strip()
                raise ValueError(f"{self.message}: {err_msg}") from e

=======
        if isinstance(exc["data"], str) and exc["data"].startswith("0x"):
>>>>>>> 3d057f32
            self.revert_type = "revert"
            self.revert_msg = decode_typed_error(exc["data"])
            return

        try:
            txid, data = next((k, v) for k, v in exc["data"].items() if k.startswith("0x"))
            self.revert_type = data["error"]
        except StopIteration:
            raise ValueError(exc["message"]) from e

        self.txid = txid
        self.source = ""
        self.pc = data.get("program_counter")
        if self.pc and self.revert_type == "revert":
            self.pc -= 1

        self.revert_msg = data.get("reason")
<<<<<<< HEAD
        self.dev_revert_msg = brownie.project.build._get_dev_revert(self.pc)  # @UndefinedVariable
=======
        if isinstance(data.get("reason"), str) and data["reason"].startswith("0x"):
            self.revert_msg = decode_typed_error(data["reason"])

        self.dev_revert_msg = brownie.project.build._get_dev_revert(self.pc)
>>>>>>> 3d057f32
        if self.revert_msg is None and self.revert_type in ("revert", "invalid opcode"):
            self.revert_msg = self.dev_revert_msg
        elif self.revert_msg == "Failed assertion":
            self.revert_msg = self.dev_revert_msg or self.revert_msg

    def __str__(self) -> str:
        if not hasattr(self, "revert_type"):
            return str(self.message)
        msg = self.revert_type
        if self.revert_msg:
            msg = f"{msg}: {self.revert_msg}"
        if self.source:
            msg = f"{msg}\n{self.source}"
        return str(msg)

    def _with_attr(self, **kwargs) -> "VirtualMachineError":
        for key, value in kwargs.items():
            setattr(self, key, value)
        if self.revert_msg == "Failed assertion":
            self.revert_msg = self.dev_revert_msg or self.revert_msg  # type: ignore
        return self


class TransactionError(Exception):
    pass


class EventLookupError(LookupError):
    pass


class NamespaceCollision(AttributeError):
    pass


# project/


class ContractExists(Exception):
    pass


class ContractNotFound(Exception):
    pass


class ProjectAlreadyLoaded(Exception):
    pass


class ProjectNotFound(Exception):
    pass


class BadProjectName(Exception):
    pass


class CompilerError(Exception):
    def __init__(self, e: Type[psutil.Popen], compiler: str = "Compiler") -> None:
        self.compiler = compiler

        raw_error = e.stdout_data

        try:
            err_json = yaml.safe_load(raw_error)
            err = [i.get("formattedMessage") or i["message"] for i in err_json["errors"]]
            super().__init__(f"{compiler} returned the following errors:\n\n" + "\n".join(err))
        except:
            super().__init__(f"{compiler} returned the following errors:\n\n{raw_error}")


class IncompatibleSolcVersion(Exception):
    pass


class IncompatibleVyperVersion(Exception):
    pass


class PragmaError(Exception):
    pass


class InvalidManifest(Exception):
    pass


class UnsupportedLanguage(Exception):
    pass


class InvalidPackage(Exception):
    pass


class BrownieEnvironmentError(Exception):
    pass


class BrownieCompilerWarning(Warning):
    pass


class BrownieEnvironmentWarning(Warning):
    pass


class InvalidArgumentWarning(BrownieEnvironmentWarning):
    pass


class BrownieTestWarning(Warning):
    pass


class BrownieConfigWarning(Warning):
    pass


def __get_path() -> Path:
    return _get_data_folder().joinpath("errors.json")


def parse_errors_from_abi(abi: List):
    updated = False
    for item in [i for i in abi if i.get("type", None) == "error"]:
        selector = build_function_selector(item)
        if selector in _errors:
            continue
        updated = True
        _errors[selector] = item

    if updated:
        with __get_path().open("w") as fp:
            json.dump(_errors, fp, sort_keys=True, indent=2)


_errors: Dict = {ERROR_SIG: {"name": "Error", "inputs": [{"name": "", "type": "string"}]}}

try:
    with __get_path().open() as fp:
        _errors.update(json.load(fp))
except (FileNotFoundError, json.decoder.JSONDecodeError):
    pass


def decode_typed_error(data: str) -> str:
    selector = data[:10]
    if selector == "0x4e487b71":
        # special case, solidity compiler panics
        error_code = int(data[4:].hex(), 16)
        return SOLIDITY_ERROR_CODES.get(error_code, f"Unknown compiler Panic: {error_code}")
    if selector in _errors:
        types_list = get_type_strings(_errors[selector]["inputs"])
        result = eth_abi.decode(types_list, HexBytes(data)[4:])
        if selector == ERROR_SIG:
            return result[0]
        else:
            return f"{_errors[selector]['name']}: {', '.join([str(i) for i in result])}"
    else:
        return f"Unknown typed error: {data}"<|MERGE_RESOLUTION|>--- conflicted
+++ resolved
@@ -116,18 +116,7 @@
 
         self.message: str = exc["message"].rstrip(".")
 
-<<<<<<< HEAD
-        if isinstance(exc["data"], str):
-            # handle parity exceptions - this logic probably is not perfect
-            if not exc["data"].startswith(ERROR_SIG):
-                err_msg = exc["data"]
-                if err_msg.endswith("0x"):
-                    err_msg = exc["data"][:-2].strip()
-                raise ValueError(f"{self.message}: {err_msg}") from e
-
-=======
         if isinstance(exc["data"], str) and exc["data"].startswith("0x"):
->>>>>>> 3d057f32
             self.revert_type = "revert"
             self.revert_msg = decode_typed_error(exc["data"])
             return
@@ -145,14 +134,10 @@
             self.pc -= 1
 
         self.revert_msg = data.get("reason")
-<<<<<<< HEAD
-        self.dev_revert_msg = brownie.project.build._get_dev_revert(self.pc)  # @UndefinedVariable
-=======
         if isinstance(data.get("reason"), str) and data["reason"].startswith("0x"):
             self.revert_msg = decode_typed_error(data["reason"])
 
         self.dev_revert_msg = brownie.project.build._get_dev_revert(self.pc)
->>>>>>> 3d057f32
         if self.revert_msg is None and self.revert_type in ("revert", "invalid opcode"):
             self.revert_msg = self.dev_revert_msg
         elif self.revert_msg == "Failed assertion":
