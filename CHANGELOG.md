# CHANGELOG

All notable changes to this project are documented in this file.

This changelog format is based on [Keep a Changelog](https://keepachangelog.com/en/1.0.0/),
and this project adheres to [Semantic Versioning](https://semver.org/spec/v2.0.0.html).

## [Unreleased](https://github.com/eth-brownie/brownie)
### Changed
- Force files to be opened as UTF-8
<<<<<<< HEAD
- Added a new solidity compiler setting `use_latest_patch` in brownie-config.yaml to use the latest patch version of a compiler based on the pragma version of the contract.
=======
- Add cli flag `-r` for raising exceptions to the caller instead of doing a system exit.
>>>>>>> 202c43d8

## [1.17.2](https://github.com/eth-brownie/brownie/tree/v1.17.2) - 2021-12-04
### Changed
- Bump deps to support vyper `v0.3.1`

### Fixed
- Support linked libraries in source verification ([#1335](https://github.com/eth-brownie/brownie/pull/1335))
- Check for regex match when locating contract names in source ([#1363](https://github.com/eth-brownie/brownie/pull/1363))

## [1.17.1](https://github.com/eth-brownie/brownie/tree/v1.17.1) - 2021-11-07
### Added
- Add support for `ARBISCAN_TOKEN` env var ([#1319](https://github.com/eth-brownie/brownie/pull/1319))
- Add Avalanche to default networks and support for snowtrace ([#1332](https://github.com/eth-brownie/brownie/pull/1332))

### Changed
- Transactions are rebroadcasted until they appear in the mempool ([#1327](https://github.com/eth-brownie/brownie/pull/1327))
- Avoid caching on chains with short blocktimes ([#1297](https://github.com/eth-brownie/brownie/pull/1297))

### Fixed
- Match single/double quote paths in source verification ([#1323](https://github.com/eth-brownie/brownie/pull/1323))
- Change use of `getcontext()` ([#1310](https://github.com/eth-brownie/brownie/pull/1310))
- IPv6-aware Hardhat ([#1309](https://github.com/eth-brownie/brownie/pull/1309))

## [1.17.0](https://github.com/eth-brownie/brownie/tree/v1.17.0) - 2021-10-13
### Added
- Arguments from the command line can now be passed to brownie scripts. ([#398](https://github.com/eth-brownie/brownie/issues/398))
- Fix etherscan verification w/ new solidity flattener ([#1283](https://github.com/eth-brownie/brownie/pull/1283))
- Drop py36 support and add py39 to CI/dev tooling ([#1289](https://github.com/eth-brownie/brownie/pull/1289))
- Bump dependencies ([#1277](https://github.com/eth-brownie/brownie/pull/1277))
- Fix missing source in source object, grab from filesystem ([#1290](https://github.com/eth-brownie/brownie/pull/1290))
- Add harmony mainnet to default network config([#1286](https://github.com/eth-brownie/brownie/pull/1286))
- Better panic messages for contract calls ([#1275](https://github.com/eth-brownie/brownie/pull/1275))

### Fixed
- Handle missing `gasPrice` in `eth_getTransaction` ([#1285](https://github.com/eth-brownie/brownie/pull/1285))

## [1.16.4](https://github.com/eth-brownie/brownie/tree/v1.16.4) - 2021-09-21
### Added
- Add `only_confirmed` as an optional kwarg for `history.clear` ([#1251](https://github.com/eth-brownie/brownie/pull/1251))
- Add `.env` to default project gitignore ([#1249](https://github.com/eth-brownie/brownie/pull/1249))

### Changed
- Allow numbers in project names ([#1254](https://github.com/eth-brownie/brownie/pull/1254))

### Fixed
- Various Arbitrum related fixes ([#1255](https://github.com/eth-brownie/brownie/pull/1255))
- Pass solc version when compiling ABI ([#1243](https://github.com/eth-brownie/brownie/pull/1243))
- Correctly handle Erigon traces ([#1245](https://github.com/eth-brownie/brownie/pull/1245))
- Replace EIP1559 tx's with the same tx type ([#1250](https://github.com/eth-brownie/brownie/pull/1250))

## [1.16.3](https://github.com/eth-brownie/brownie/tree/v1.16.3) - 2021-09-04
### Added
- Add API token to verify sources on ftmscan ([#1226](https://github.com/eth-brownie/brownie/pull/1226))
- Add `arbitrum-main` to default networks in `network-config.yaml` ([#1235](https://github.com/eth-brownie/brownie/pull/1235))

### Fixed
- Prevent brownie from crashing when skipping tests with -s ([#1220](https://github.com/eth-brownie/brownie/pull/1220))
- Thread safety for `multicall` ([#1233](https://github.com/eth-brownie/brownie/pull/1233))

## [1.16.2](https://github.com/eth-brownie/brownie/tree/v1.16.2) - 2021-08-24
### Added
- Allow specifying password when saving an account ([#1216](https://github.com/eth-brownie/brownie/pull/1216))

### Fixed
- Hardhat revert string format ([#1218](https://github.com/eth-brownie/brownie/pull/1218))
- Clef formatter for EIP-1559 transactions ([#1211](https://github.com/eth-brownie/brownie/pull/1211))

## [1.16.1](https://github.com/eth-brownie/brownie/tree/v1.16.1) - 2021-08-16
### Added
- Set default values for `max_fee` and `priority_fee` ([#1206](https://github.com/eth-brownie/brownie/pull/1206))

### Fixed
- Recursively kill all RPC child processes on exit ([#1200](https://github.com/eth-brownie/brownie/pull/1200))
- Issue with testing reverted contracts not found in deployment map ([#1195](https://github.com/eth-brownie/brownie/pull/1195))
- Fix issue with missing contracts in coverage report ([#1178](https://github.com/eth-brownie/brownie/pull/1178))
- Use `eth.get_block` to avoid deprecated method warning ([#1203](https://github.com/eth-brownie/brownie/pull/1203))
- Correctly handle functions outside contracts when generating pcMap ([#1205](https://github.com/eth-brownie/brownie/pull/1205))

## [1.16.0](https://github.com/eth-brownie/brownie/tree/v1.16.0) - 2021-08-08
### Added
- Initial support for [Hardhat Network](https://hardhat.org/hardhat-network/) as an alternative to Ganache ([#1043](https://github.com/eth-brownie/brownie/pull/1043))
- Support for [EIP-1559](https://eips.ethereum.org/EIPS/eip-1559) transactions ([#1179](https://github.com/eth-brownie/brownie/pull/1179))
- Added `LocalAccount.sign_defunct_message` method to sign `EIP-191` text messages ([#1163](https://github.com/eth-brownie/brownie/pull/1163))

### Fixed
-Preserve active input when writing to the console ([#1181](https://github.com/eth-brownie/brownie/pull/1181))
-Modifications to internal flow when handling transactions, fixes some threadlock issues ([#1182](https://github.com/eth-brownie/brownie/pull/1182))

## [1.15.2](https://github.com/eth-brownie/brownie/tree/v1.15.2) - 2021-07-26
### Fixed
- Bump `py-solc-ast` version to fix AST issues with solc `>=0.8.3` ([#1165](https://github.com/eth-brownie/brownie/pull/1165))

## [1.15.1](https://github.com/eth-brownie/brownie/tree/v1.15.1) - 2021-07-23
### Fixed
- Bugfix with caching `eth_sendTransaction` and related RPC calls ([#1160](https://github.com/eth-brownie/brownie/pull/1160))

## [1.15.0](https://github.com/eth-brownie/brownie/tree/v1.15.0) - 2021-07-22
### Added
- Add support remapping with a sub-folder (like OpenZeppelin/openzeppelin-contracts-upgradeable, ref: [#1137](https://github.com/eth-brownie/brownie/issues/1137))
- Add polygon network integration ([#1119](https://github.com/eth-brownie/brownie/pull/1119))
- Add support for `POLYGONSCAN_TOKEN` env var ([#1135](https://github.com/eth-brownie/brownie/pull/1135))
- Add Multicall context manager ([#1125](https://github.com/eth-brownie/brownie/pull/1125))
- Add initial support for Solidity 0.8's typed errors ([#1110](https://github.com/eth-brownie/brownie/pull/1110))
- Add xdai network integration ([#1136](https://github.com/eth-brownie/brownie/pull/1136))
- Added `LocalAccount.sign_message` method to sign `EIP712Message` objects ([#1097](https://github.com/eth-brownie/brownie/pull/1097))
- Accept password as a kwarg in `Account.load` ([#1099](https://github.com/eth-brownie/brownie/pull/1099))
- Basic support for clef as an account manager (allows hardware wallets) ([#1104](https://github.com/eth-brownie/brownie/pull/1104))
- Updates to support Vyper `v0.2.14` ([#1155](https://github.com/eth-brownie/brownie/pull/1155))

### Fixed
- Fixed subcalls to empty accounts not appearing in the subcalls property of `TransactionReceipts` ([#1106](https://github.com/eth-brownie/brownie/pull/1106))
- Alert message bug ([#1094](https://github.com/eth-brownie/brownie/pull/1094))
- Do not assume latest nonce is highest nonce when handling multiple pending tx's ([#1098](https://github.com/eth-brownie/brownie/pull/1098))
- Accept `Wei` objects in gas strategies ([#1113](https://github.com/eth-brownie/brownie/pull/1113))
- Do not warn when using `no_call_coverage` as a pytest mark ([#1150](https://github.com/eth-brownie/brownie/pull/1150))

## [1.14.6](https://github.com/eth-brownie/brownie/tree/v1.14.6) - 2021-04-20
### Changed
- Upgraded web3 dependency to version 5.18.0 ([#1064](https://github.com/eth-brownie/brownie/pull/1064))
- Upgraded pytest dependency to version 6.2.3 ([#1065](https://github.com/eth-brownie/brownie/pull/1065))
- Upgraded hypothesis dependency to version 6.10.0 ([#1066](https://github.com/eth-brownie/brownie/pull/1066))

### Fixed
- Issue with `BSCSCAN_TOKEN` ([#1062](https://github.com/eth-brownie/brownie/pull/1062))
- Correctly load `.env` values ([#1063](https://github.com/eth-brownie/brownie/pull/1063))

## [1.14.5](https://github.com/eth-brownie/brownie/tree/v1.14.5) - 2021-04-16
### Added
- Added documentation detailing how private Github repositories can be used as a package installation source.
- Add passphrase kwarg to `Account.from_mnemonic` ([#1050](https://github.com/eth-brownie/brownie/pull/1050))

### Changed
- Include `chainId` field when signing transactions ([#1056](https://github.com/eth-brownie/brownie/pull/1056))

### Fixed
- Fixed a formatting issue on the new [environment variable section](https://eth-brownie.readthedocs.io/en/stable/config.html?highlight=POSIX-style#variable-expansion) ([#1038](https://github.com/eth-brownie/brownie/pull/1038))
- Fixed Github package installation failing for private repositories ([#1055](https://github.com/eth-brownie/brownie/pull/1055)).
- Adjusted Github API token error message so that it correctly emits when auth failure occurs ([#1052](https://github.com/eth-brownie/brownie/pull/1052))
- Remove `__ret_value__` prior to writing console output ([#1057](https://github.com/eth-brownie/brownie/pull/1057))
- Handle missing contract when generating transaction receipt ([#1058](https://github.com/eth-brownie/brownie/pull/1058))
- `StopIteration` issues within receipts ([#1059](https://github.com/eth-brownie/brownie/pull/1059))
- Do not cache `eth_newBlockFilter` ([#1061](https://github.com/eth-brownie/brownie/pull/1061))

## [1.14.4](https://github.com/eth-brownie/brownie/tree/v1.14.4) - 2021-04-05
### Added
- Support for environment variables in brownie config ([#1012](https://github.com/eth-brownie/brownie/pull/1012))
- Add Fantom to default networks ([#980](https://github.com/eth-brownie/brownie/pull/980))

### Changed
- Gas report also shows average price for only confirmed txs ([#1020](https://github.com/eth-brownie/brownie/pull/1020))

### Fixed
- Add project to brownie namespace within console ([#1029](https://github.com/eth-brownie/brownie/pull/1029))
- Balance contract member override ([#1030](https://github.com/eth-brownie/brownie/pull/1030))
- Correct frame in pytest interactive debug mode ([#1034](https://github.com/eth-brownie/brownie/pull/1034))

## [1.14.3](https://github.com/eth-brownie/brownie/tree/v1.14.3) - 2021-03-27
### Added
- Support for `BSCSCAN_TOKEN` env var ([#1017](https://github.com/eth-brownie/brownie/pull/1017))

### Fixed
- Ensure node client supports filters before enabling caching middleware ([#1009](https://github.com/eth-brownie/brownie/pull/1009))
- Support `abicoder v2` pragma when verifying source code ([#1018](https://github.com/eth-brownie/brownie/pull/1018))

## [1.14.2](https://github.com/eth-brownie/brownie/tree/v1.14.2) - 2021-03-20
### Fixed
- Attaching to dockerized RPC-clients works on OSX without sudo ([#995](https://github.com/eth-brownie/brownie/pull/995))
- Bug when calling `chain.mine` without a timestamp ([#1005](https://github.com/eth-brownie/brownie/pull/1005))

## [1.14.1](https://github.com/eth-brownie/brownie/tree/v1.14.1) - 2021-03-19
### Fixed
- Improve logic around `eth_getCode` caching to consider selfdestruct via delegate call ([#1002](https://github.com/eth-brownie/brownie/pull/1002))
- Standardize process of adding middlewares upon connection ([#1001](https://github.com/eth-brownie/brownie/pull/1001))

## [1.14.0](https://github.com/eth-brownie/brownie/tree/v1.14.0) - 2021-03-18
### Added
- Generalized RPC logic allowing (limited) use of `geth --dev` as a local test network ([#998](https://github.com/eth-brownie/brownie/pull/998))
- RPC call caching via web3 middleware ([#997](https://github.com/eth-brownie/brownie/pull/997))
- Allow tests to target project outside the current working directory via `--brownie-project` cli flag ([#996](https://github.com/eth-brownie/brownie/pull/996))
- Add BSC mainnet and fork-mode to default networks ([#961](https://github.com/eth-brownie/brownie/pull/961))

### Changed
- `export BROWNIE_LIB=1` to install brownie with soft pins. Also ensured hard pins for all dependencies are set. ([#993](https://github.com/eth-brownie/brownie/pull/993))

## [1.13.4](https://github.com/eth-brownie/brownie/tree/v1.13.4) - 2021-03-14
### Added
- Detect EIP-1167 and Vyper minimal proxies ([#984](https://github.com/eth-brownie/brownie/pull/984))
- Decode ds-note events ([#985](https://github.com/eth-brownie/brownie/pull/985))

### Changed
- During pytest interactive debugging , `continue` now exits the console to run the next test ([#989](https://github.com/eth-brownie/brownie/pull/989))

### Fixed
- Issue around the "optimizer revert" in solidity 0.8.2 ([#988](https://github.com/eth-brownie/brownie/pull/988))

## [1.13.3](https://github.com/eth-brownie/brownie/tree/v1.13.3) - 2021-03-08
### Added
- Option to choose console editting mode ([#970](https://github.com/eth-brownie/brownie/pull/970))

### Fixed
- Strip whitespace from `address_or_alias` ([#978](https://github.com/eth-brownie/brownie/pull/978))
- Automatic source code verification on BscScan ([#962](https://github.com/eth-brownie/brownie/pull/962))
- Heuristic for nonpayable function revert in Vyper `v0.2.11` ([#979](https://github.com/eth-brownie/brownie/pull/979))

## [1.13.2](https://github.com/eth-brownie/brownie/tree/v1.13.2) - 2021-02-28
### Added
- Load installed packages via `project.load` ([#971](https://github.com/eth-brownie/brownie/pull/971))

### Changed
- `brownie run --interactive` enters the console with the namespace of the successfully executed function ([#976](https://github.com/eth-brownie/brownie/pull/976))

### Fixed
- Bump dependency version for [eth-event](https://github.com/iamdefinitelyahuman/eth-event) to [1.2.1](https://github.com/iamdefinitelyahuman/eth-event/releases/tag/v1.2.1) to mitigate the topic generation bug for events with dynamic/fixed size tuple array inputs ([#957](https://github.com/eth-brownie/brownie/pull/957))
- Iterate over network connections instead of local process list to support RPC-attaching with host-based and dockerized RPC clients ([#972](https://github.com/eth-brownie/brownie/pull/972))
- Resolve hostnames provided in host network field to the actual IP when RPC-attaching ([#972](https://github.com/eth-brownie/brownie/pull/972))
- Correctly handle non-push instructions when parsing compiler outputs ([#952](https://github.com/eth-brownie/brownie/pull/952))
- Issue with implementation contract addresses pulled from `eth_getStorageAt` using Ganache `v6.12.2` ([#974](https://github.com/eth-brownie/brownie/pull/974))

## [1.13.1](https://github.com/eth-brownie/brownie/tree/v1.13.1) - 2021-01-31
### Fixed
- Verify that instruction is `PUSH` before popping pushed bytes ([#935](https://github.com/eth-brownie/brownie/pull/935))
- Handle empty return value from `eth_getStorageAt` ([#946](https://github.com/eth-brownie/brownie/pull/946))
- Do not decode event logs immediately ([#947](https://github.com/eth-brownie/brownie/pull/947))

## [1.13.0](https://github.com/eth-brownie/brownie/tree/v1.13.0) - 2021-01-09
### Added
- Automatic source code verification on Etherscan ([#914](https://github.com/eth-brownie/brownie/pull/914))
- Allow replacing transactions that were broadcasted outside of Brownie ([#922](https://github.com/eth-brownie/brownie/pull/922))
- Add `decode_input`, `decode_output` and `info` methods to `OverloadedMethod` object ([#925](https://github.com/eth-brownie/brownie/pull/925))

### Changed
- Lazily decode events for confirmed transactions ([#926](https://github.com/eth-brownie/brownie/pull/926))

## [1.12.4](https://github.com/eth-brownie/brownie/tree/v1.12.4) - 2021-01-03
### Changed
- Use `ReturnType` instead of `list` for some `_EventItem` return values ([#919](https://github.com/eth-brownie/brownie/pull/919))
- Only decode events in reverting transactions upon request ([#920](https://github.com/eth-brownie/brownie/pull/920))
### Fixed
- Correctly handle malformed calldata in subcalls ([#913](https://github.com/eth-brownie/brownie/pull/913))
- Brownie bake uses the default branch instead of assuming `master` ([#917](https://github.com/eth-brownie/brownie/pull/917))

## [1.12.3](https://github.com/eth-brownie/brownie/tree/v1.12.3) - 2020-12-26
### Added
- Exposed `chain_id` and `network_id` ganache-cli parameters. Forked networks retain `chain_id`. ([#908](https://github.com/eth-brownie/brownie/pull/908))
- Show more information about events in `TransactionReceipt.info` ([#898](https://github.com/eth-brownie/brownie/pull/898))
- Support for Solidity error codes ([#906](https://github.com/eth-brownie/brownie/pull/906))
- `TxHistory.wait` to wait for all pending transactions ([#910](https://github.com/eth-brownie/brownie/pull/910))

### Fixed
- Handle missing source nodes due to Yul optimizer ([#895](https://github.com/eth-brownie/brownie/pull/895))
- Typo in link to mixes ([#886](https://github.com/eth-brownie/brownie/pull/886))
- Fixes for tracebacks and dev revert strings in Solidity 0.8.x ([#907](https://github.com/eth-brownie/brownie/pull/907))
- Console output for automatically repriced transactions ([#909](https://github.com/eth-brownie/brownie/pull/909))

## [1.12.2](https://github.com/eth-brownie/brownie/tree/v1.12.2) - 2020-12-04
### Added
- Detect EIP1822 proxies `Contract.from_explorer` ([#881](https://github.com/eth-brownie/brownie/pull/881))
- Support for [EIP 1967](https://eips.ethereum.org/EIPS/eip-1967) proxy pattern in `Contract.from_explorer` ([#876](https://github.com/eth-brownie/brownie/pull/876))
- `ContractContainer.decode_input` ([#879](https://github.com/eth-brownie/brownie/pull/879))

### Changed
- Build artifacts for dependencies are now saved at `build/contracts/dependencies` ([#878](https://github.com/eth-brownie/brownie/pull/878))

### Fixed
- Ensure receiver address is checksummed when calling `eth_estimateGas` ([#880](https://github.com/eth-brownie/brownie/pull/880))

## [1.12.1](https://github.com/eth-brownie/brownie/tree/v1.12.1) - 2020-11-28
### Fixed
- Append zero-bytes when expected size of memory exceeds actual size ([#868](https://github.com/eth-brownie/brownie/pull/868))

## [1.12.0](https://github.com/eth-brownie/brownie/tree/v1.12.0) - 2020-11-24
### Added
- `TransactionReceipt.replace` for rebroadcasting pending transactions ([#846](https://github.com/eth-brownie/brownie/pull/846))
- Gas strategies for automatic transaction pricing and replacement ([#847](https://github.com/eth-brownie/brownie/pull/847))
- Allow broadcasting reverting transactions in a live environment ([#854](https://github.com/eth-brownie/brownie/pull/854))
- Add `timedelta` as a kwarg in `chain.mine` ([#856](https://github.com/eth-brownie/brownie/pull/856))
- `require_network` pytest marker ([#858](https://github.com/eth-brownie/brownie/pull/858))
- `TransactionReceipt.dev_revert_msg` to access the dev revert string when there is a regular revert message ([#860](https://github.com/eth-brownie/brownie/pull/860))
- Allow targetting dev revert string in `brownie.reverts` ([#861](https://github.com/eth-brownie/brownie/pull/861))
- Support regex in `brownie.reverts` ([#864](https://github.com/eth-brownie/brownie/pull/864))

### Changed
- Improved handling of trace queries and related exceptions ([#853](https://github.com/eth-brownie/brownie/pull/853))
- Disallow assignment over contract functions ([#855](https://github.com/eth-brownie/brownie/pull/855))
- `skip_coverage` and `no_call_coverage` are now markers, the fixtures have been deprecated ([#859](https://github.com/eth-brownie/brownie/pull/859))
- Improved exception messages for contract calls missing the `"from"` field ([864](https://github.com/eth-brownie/brownie/pull/865))

### Fixed
- Address resolution in `Contract.at` ([#842](https://github.com/eth-brownie/brownie/pull/842))
- Handle undecodable revert messages within subcalls ([#843](https://github.com/eth-brownie/brownie/pull/843))
- Bug when installed packages contain an `interfaces` folder ([#857](https://github.com/eth-brownie/brownie/pull/857))

## [1.11.12](https://github.com/eth-brownie/brownie/tree/v1.11.12) - 2020-11-04
### Added
- `timestamp` kwarg for `chain.mine` ([#838](https://github.com/eth-brownie/brownie/pull/838))
- `ETH_ADDRESS` constant ([#835](https://github.com/eth-brownie/brownie/pull/835))
- show nonce in console output for pending transactions ([#833](https://github.com/eth-brownie/brownie/pull/833))

### Fixed
- Allow use of `ProjectContract` in tx "from" field on development networks ([#836](https://github.com/eth-brownie/brownie/pull/836))
- Do not attempt to open debugging console when the failing test has not been collected due to a `SyntaxError` ([#834](https://github.com/eth-brownie/brownie/pull/834))

## [1.11.11](https://github.com/eth-brownie/brownie/tree/v1.11.11) - 2020-10-31
### Added
- `ZERO_ADDRESS` constant is now available from main namespace ([#830](https://github.com/eth-brownie/brownie/pull/830))
- Include nonce in `stdout` output when broadcasting a transaction ([#833](https://github.com/eth-brownie/brownie/pull/833))

### Changed
- `brownie bake` project names are no longer case sensetive ([#829](https://github.com/eth-brownie/brownie/pull/829))

### Fixed
- Handle `str` when looking at traceback paths ([#823](https://github.com/eth-brownie/brownie/pull/823))
- Add `__ne__` to `ReturnValue` object ([#831](https://github.com/eth-brownie/brownie/pull/831))

## [1.11.10](https://github.com/eth-brownie/brownie/tree/v1.11.10) - 2020-10-23
### Changed
- During testing, do not connect to network until immediately before running tests ([#819](https://github.com/eth-brownie/brownie/pull/819))

### Fixed
- Vyper 0.2.5 non-payable revert error no longer displays the entire contract ([#812](https://github.com/eth-brownie/brownie/pull/812))
- Handle correct `ConnectionError` when pulling Vyper versions ([#815](https://github.com/eth-brownie/brownie/pull/815))
- Typo in `gasPrice` during gas estimation ([#817](https://github.com/eth-brownie/brownie/pull/817))
- Handle `0x` when parsing tuples with black for call trace ([#818](https://github.com/eth-brownie/brownie/pull/818))
- Console completions for `Contract.deploy` ([#820](https://github.com/eth-brownie/brownie/pull/820))

## [1.11.9](https://github.com/eth-brownie/brownie/tree/v1.11.9) - 2020-10-11
### Added
- `TxHistory.filter` method ([#804](https://github.com/eth-brownie/brownie/pull/804))
- Allow force-compiling of specific contracts in CLI ([#802](https://github.com/eth-brownie/brownie/pull/802))

### Fixed
- Include `vyper` library version in installed versions, after installing a new version ([#803](https://github.com/eth-brownie/brownie/pull/803))
- Understand `Contract` objects in the `from` field of a transaction dict ([#801](https://github.com/eth-brownie/brownie/pull/801))

## [1.11.8](https://github.com/eth-brownie/brownie/tree/v1.11.8) - 2020-10-07
### Added
- Automatically add `tx` as a local variable during interactive debugging ([#796](https://github.com/eth-brownie/brownie/pull/796))

### Changed
- Gas buffer is not applied to transactions between EOAs ([#798](https://github.com/eth-brownie/brownie/pull/798))
- Use `vyper` instead of `vvm` for compilation, where possible ([#797](https://github.com/eth-brownie/brownie/pull/797))

### Fixed
- Correctly highlight skipped, previously failing tests in red when using `-U` flag ([#795](https://github.com/eth-brownie/brownie/pull/795))

## [1.11.7](https://github.com/eth-brownie/brownie/tree/v1.11.7) - 2020-10-02
### Added
- Support for Etherscan's multi-file source output ([#786](https://github.com/eth-brownie/brownie/pull/786))
- Improvements to console hinting and autocompletion ([#788](https://github.com/eth-brownie/brownie/pull/788))

### Changed
- Bump suggested Ganache version to `v6.11.0` ([#787](https://github.com/eth-brownie/brownie/pull/787))

### Fixed
- Update non-payable heuristic for Vyper `v0.2.5` ([#784](https://github.com/eth-brownie/brownie/pull/784))

## [1.11.6](https://github.com/eth-brownie/brownie/tree/v1.11.6) - 2020-09-26
### Added
- `Account.get_deployment_address` ([#763](https://github.com/eth-brownie/brownie/pull/763))
- Use `eth_unlockUnkonwnAccount` to unlock arbitrary accounts in development mode ([#776](https://github.com/eth-brownie/brownie/pull/776))

### Changed
- Generalize `sys.argv` handling for `brownie test` to allow arbitrary flags ([#773](https://github.com/eth-brownie/brownie/pull/773))
- Disable `stdout` capture when compiling a project prior to running tests ([#774](https://github.com/eth-brownie/brownie/pull/774))
- Attempt to determine proxy implementation without relying on Etherscan APi output ([#777](https://github.com/eth-brownie/brownie/pull/777))

### Fixed
- Add `gas_limit` kwarg for `Account.estimate_gas` ([#764](https://github.com/eth-brownie/brownie/pull/764))
- Improve exception message on bytecode exceeding 24kb limit ([#767](https://github.com/eth-brownie/brownie/pull/767))
- Properly handle no installed compiler when using `compile_source` ([#768](https://github.com/eth-brownie/brownie/pull/768))

## [1.11.5](https://github.com/eth-brownie/brownie/tree/v1.11.5) - 2020-09-16
### Changed
- `EthAddress` is now hashable ([#756](https://github.com/eth-brownie/brownie/pull/756))
- Warn instead of raising when an event has an incorrect number of topics ([#759](https://github.com/eth-brownie/brownie/pull/759))

### Fixed
- More trace fixes ([#760](https://github.com/eth-brownie/brownie/pull/760))

## [1.11.4](https://github.com/eth-brownie/brownie/tree/v1.11.4) - 2020-09-13
### Added
- Default interfaces in `InterfaceContainer` ([#754](https://github.com/eth-brownie/brownie/pull/754))
- `--size` flag for `brownie compile` to see deployed bytecode sizes ([#750](https://github.com/eth-brownie/brownie/pull/750))

### Changed
- Improve error message for `AttributeError` from `ProjectContract` ([#753](https://github.com/eth-brownie/brownie/pull/753))

### Fixed
- Check min solc version when using `Contract.from_explorer` ([#752](https://github.com/eth-brownie/brownie/pull/752))
- Issues related to interfaces and contracts using the same name ([#751](https://github.com/eth-brownie/brownie/pull/751))

## [1.11.3](https://github.com/eth-brownie/brownie/tree/v1.11.3) - 2020-09-11
### Added
- `InterfaceConstructor.selectors` ([#748](https://github.com/eth-brownie/brownie/pull/748))

### Fixed
- Ensure `VirtualMachineError.__str__` always returns a string ([#747](https://github.com/eth-brownie/brownie/pull/747))
- Expanding traces when the contract is unknown ([#745](https://github.com/eth-brownie/brownie/pull/745))

## [1.11.2](https://github.com/eth-brownie/brownie/tree/v1.11.2) - 2020-09-07
### Added
- `chain.new_blocks` for iterating over new blocks ([#742](https://github.com/eth-brownie/brownie/pull/742))

### Fixed
- Various fixes involving transaction traces and subcalls ([#741](https://github.com/eth-brownie/brownie/pull/741))

## [1.11.1](https://github.com/eth-brownie/brownie/tree/v1.11.1) - 2020-09-06
### Added
- `gas_buffer` setting for transactions ([#739](https://github.com/eth-brownie/brownie/pull/739))

### Fixed
- Formatting issue when expanding call traces ([#737](https://github.com/eth-brownie/brownie/pull/737))

## [1.11.0](https://github.com/eth-brownie/brownie/tree/v1.11.0) - 2020-08-28
### Added
- Support for multiple Vyper versions ([#731](https://github.com/eth-brownie/brownie/pull/731))

### Changed
- Use `solcx` v1.0.0 ([#733](https://github.com/eth-brownie/brownie/pull/733))
- Always enter console when using `brownie run -I` ([#732](https://github.com/eth-brownie/brownie/pull/732))
- Allow namespace collisions between interfaces ([#734](https://github.com/eth-brownie/brownie/pull/734))

### Fixed
- Ignore `TempProject` contracts when calculating coverage ([#730](https://github.com/eth-brownie/brownie/pull/730))

## [1.10.6](https://github.com/eth-brownie/brownie/tree/v1.10.6) - 2020-08-18
### Changed
- Warn instead of raising when contract has a `balance` function ([#721](https://github.com/eth-brownie/brownie/pull/721))
- `brownie run` can run scripts outside of projects ([#722](https://github.com/eth-brownie/brownie/pull/722))

### Fixed
- Allow using contract types in conftest ([#719](https://github.com/eth-brownie/brownie/pull/719))

## [1.10.5](https://github.com/eth-brownie/brownie/tree/v1.10.5) - 2020-08-07
### Changed
- Container repr outside of console ([#707](https://github.com/eth-brownie/brownie/pull/707))

### Fixed
- Do not shift gas values for `ganache-cli>=6.10.1` ([#704](https://github.com/eth-brownie/brownie/pull/714))
- Handle multiple pragma statements in a single source ([#708](https://github.com/eth-brownie/brownie/pull/708))
- Do not call undo on general exceptions during call-as-tx ([#713](https://github.com/eth-brownie/brownie/pull/713))
- Correctly handle structs and enums outside of contracts ([#715](https://github.com/eth-brownie/brownie/pull/715))

## [1.10.4](https://github.com/eth-brownie/brownie/tree/v1.10.4) - 2020-07-30
### Added
- `--version` cli flag ([#705](https://github.com/eth-brownie/brownie/pull/705))

### Fixed
- Do not mutate hypothesis settings ([#704](https://github.com/eth-brownie/brownie/pull/704))

## [1.10.3](https://github.com/eth-brownie/brownie/tree/v1.10.3) - 2020-07-20
### Changed
- Do not show stateful spinner when stdout is not suppressed ([#696](https://github.com/eth-brownie/brownie/pull/696))

### Fixed
- Decoding error with internal revert message ([#697](https://github.com/eth-brownie/brownie/pull/697))
- Transaction verbosity during tests ([#695](https://github.com/eth-brownie/brownie/pull/695))
- Check for `__getitem__`/`__call__` prior to showing type hints ([#694](https://github.com/eth-brownie/brownie/pull/694))

## [1.10.2](https://github.com/eth-brownie/brownie/tree/v1.10.2) - 2020-07-18
### Fixed
- Decoding error on internal call to an invalid function in a known contract ([#691](https://github.com/eth-brownie/brownie/pull/691))
- `chain.redo` across multiple transactions ([#692](https://github.com/eth-brownie/brownie/pull/692))

## [1.10.1](https://github.com/eth-brownie/brownie/tree/v1.10.1) - 2020-07-17
### Fixed
- `chain` fixture returns expected object ([#689](https://github.com/eth-brownie/brownie/pull/689))

## [1.10.0](https://github.com/eth-brownie/brownie/tree/v1.10.0) - 2020-07-16
### Added
- `TransactionReceipt.call_trace` includes inputs and return values ([#679](https://github.com/eth-brownie/brownie/pull/679))
- `chain` object ([#681](https://github.com/eth-brownie/brownie/pull/681))
- `--silent` flag for `brownie run` ([#680](https://github.com/eth-brownie/brownie/pull/680))
- `address` member for decoded events ([#682](https://github.com/eth-brownie/brownie/pull/682))

### Changed
- Various `rpc` methods have been deprecated in favor of the new `chain` object ([#681](https://github.com/eth-brownie/brownie/pull/681))
- Improvements to console autocompletion / type hints ([#683](https://github.com/eth-brownie/brownie/pull/683))

### Fixed
- Properly handle Solidity source maps that are too long ([#684](https://github.com/eth-brownie/brownie/pull/684))

## [1.9.8](https://github.com/eth-brownie/brownie/tree/v1.9.8) - 2020-07-09
### Added
- Syntax highlights for Vyper exceptions ([#668](https://github.com/eth-brownie/brownie/pull/668))
- Syntax highlights for Solidity exceptions ([#675](https://github.com/eth-brownie/brownie/pull/675))

### Fixed
- Infinite loop when querying implementation contract from Etherscan ([#672](https://github.com/eth-brownie/brownie/pull/672))
- Check return status before streaming brownie mix ([#673](https://github.com/eth-brownie/brownie/pull/673))
- Meaningful error message on failed trace ([#674](https://github.com/eth-brownie/brownie/pull/674))
- Handle incomplete Solidity source map ([#676](https://github.com/eth-brownie/brownie/pull/676))

## [1.9.7](https://github.com/eth-brownie/brownie/tree/v1.9.7) - 2020-07-05
### Added
- `max` gas limit configuration setting ([#664](https://github.com/eth-brownie/brownie/pull/664))
- `--failfast` flag for hypothesis tests ([#666](https://github.com/eth-brownie/brownie/pull/666))

### Fixed
- Iterate trace in reverse when looking for revert reason ([#663](https://github.com/eth-brownie/brownie/pull/663))
- `TransactionReceipt` verbosity and minor fixes ([#665](https://github.com/eth-brownie/brownie/pull/665))

## [1.9.6](https://github.com/eth-brownie/brownie/tree/v1.9.6) - 2020-07-04
### Changed
- Reduce length of traceback on failed Vyper compilation ([#661](https://github.com/eth-brownie/brownie/pull/661))
- Run calls as transactions when catching dev revert string ([#659](https://github.com/eth-brownie/brownie/pull/659))

### Fixed
- Do not reset local chain when closing Brownie ([#660](https://github.com/eth-brownie/brownie/pull/660))

## [1.9.5](https://github.com/eth-brownie/brownie/tree/v1.9.5) - 2020-07-03
### Changed
- Support for Vyper `v0.2.1` ([#656](https://github.com/eth-brownie/brownie/pull/656))
- Updated development network config to match mainnet's latest gas limits ([#650](https://github.com/eth-brownie/brownie/pull/650))

### Fixed
- Heuristic for non-payable function reverts based on changes in Solidity `v0.6.9` ([#647](https://github.com/eth-brownie/brownie/pull/647))
- `brownie run` exit status when using `--interactive` flag ([#655](https://github.com/eth-brownie/brownie/pull/655))

## [1.9.4](https://github.com/eth-brownie/brownie/tree/v1.9.4) - 2020-06-21
### Fixed
- Http Requests now send a custom User-Agent (Fixes Kovan api requests) ([#643](https://github.com/eth-brownie/brownie/pull/643))
- Ensure nonce increments prior to sending a new transaction ([#645](https://github.com/eth-brownie/brownie/pull/645))

## [1.9.3](https://github.com/eth-brownie/brownie/tree/v1.9.3) - 2020-06-19
### Added
- Accounts can now be unlocked on development networks ([#633](https://github.com/eth-brownie/brownie/pull/633))

### Fixed
- Parity error messages ([#631](https://github.com/eth-brownie/brownie/pull/631))
- Geth error messages on reverted `eth_call` ([#639](https://github.com/eth-brownie/brownie/pull/639))
- Etherscan source code returned as compiler JSON input ([#637](https://github.com/eth-brownie/brownie/pull/637))
- Enter correct frame on exception with `brownie run -I` ([#638](https://github.com/eth-brownie/brownie/pull/638))
- Always exit with non-zero status on an unhandled exception ([#640](https://github.com/eth-brownie/brownie/pull/640))

## [1.9.2](https://github.com/eth-brownie/brownie/tree/v1.9.2) - 2020-06-08
### Added
- Filter report outputs by source path or contract name ([#626](https://github.com/eth-brownie/brownie/pull/626))

### Fixed
- Delete `required_confs` from transaction parameters prior to making a call ([#620](https://github.com/eth-brownie/brownie/pull/620))
- Handle coverage data and gas profile as `pytest` reports, fixes Windows formatting issues ([#620](https://github.com/eth-brownie/brownie/pull/622))
- Filter fixtures from namespace when using interactive test debugger ([#627](https://github.com/eth-brownie/brownie/pull/627))

## [1.9.1](https://github.com/eth-brownie/brownie/tree/v1.9.1) - 2020-06-07
### Fixed
- Return actual call when running calls as transactions ([#614](https://github.com/eth-brownie/brownie/pull/614))
- Non-zero exit status when using `brownie test` ([#616](https://github.com/eth-brownie/brownie/pull/616))

## [1.9.0](https://github.com/eth-brownie/brownie/tree/v1.9.0) - 2020-06-05
### Added
- Project folder structure is now configurable ([#581](https://github.com/eth-brownie/brownie/pull/581))
- Deployment artifacts can now be saved via project setting `dev_deployment_artifacts: true` ([#590](https://github.com/eth-brownie/brownie/pull/590))
- All deployment artifacts are tracked in `deployments/map.json` ([#590](https://github.com/eth-brownie/brownie/pull/590))
- `required_confs = n / {'required_confs: n}` argument for transactions. Will wait for n confirmations before processing the tx receipt. `n = 0` will immediately return a pending receipt. ([#587](https://github.com/eth-brownie/brownie/pull/587))
- `tx.confirmations` shows number of confirmations, `tx.wait(n)` waits until `tx` has `n` or more confirmations. ([#587](https://github.com/eth-brownie/brownie/pull/587))
- `load_source` hook point ([#584](https://github.com/eth-brownie/brownie/pull/584))
- Support for BIP39 mnemonics ([#585](https://github.com/eth-brownie/brownie/pull/585))
- Expose `block_identifier` for contract calls ([#596](https://github.com/eth-brownie/brownie/pull/596))
- `length` kwarg for `strategy('address')` ([#607](https://github.com/eth-brownie/brownie/pull/607))

### Changed
- `tx.call_trace()` now displays internal and total gas usage ([#564](https://github.com/eth-brownie/brownie/pull/564))
- Default nonce for transactions now takes pending transactions into account. ([#597](https://github.com/eth-brownie/brownie/pull/597))
- Raise more expressive exception on stale fork ([#598](https://github.com/eth-brownie/brownie/pull/598))
- Automatically add middleware when connecting to POA networks ([#602](https://github.com/eth-brownie/brownie/pull/602))
- Hypothesis output includes code highlights ([#605](https://github.com/eth-brownie/brownie/pull/605))

### Fixed
- Geth Traces depth reduced ([#562](https://github.com/eth-brownie/brownie/pull/562))
- Ganache gasCost in traces (ganache bug) ([#562](https://github.com/eth-brownie/brownie/pull/562))
- Decoding error when contracts use the same event signature with different argument indexing ([#575](https://github.com/eth-brownie/brownie/pull/575))
- Repeated alerts will now run indefinitely, instead of twice ([#608](https://github.com/eth-brownie/brownie/pull/608))
- Catch `ZombieProcess` and `NoSuchProcess` when attaching to ganache in OSX ([#574](https://github.com/eth-brownie/brownie/pull/574))
- Snapshotting during failed `@given` tests ([#591](https://github.com/eth-brownie/brownie/pull/591))
- `Rpc.undo` correctly rewinds to immediately before a transaction ([#604](https://github.com/eth-brownie/brownie/pull/604))

A big thank you to [@matnad](https://github.com/matnad) for many contributions during this release!

## [1.8.9](https://github.com/eth-brownie/brownie/tree/v1.8.9) - 2020-05-26
### Changed
- Raise `ValueError` instead of `VirtualMachineError` when the returned RPC error does not contain a data field ([#555](https://github.com/eth-brownie/brownie/pull/555))
- Improve readability of exception when compilation fails while running pytest ([#556](https://github.com/eth-brownie/brownie/pull/556))

### Fixed
- IPC timeout setting ([#554](https://github.com/eth-brownie/brownie/pull/554))
- Pytest import issues ([#556](https://github.com/eth-brownie/brownie/pull/556))

## [1.8.8](https://github.com/eth-brownie/brownie/tree/v1.8.8) - 2020-05-24
### Changed
- Check `web3.eth.accounts` for new unlocked accounts when calling `Accounts.at` ([#551](https://github.com/eth-brownie/brownie/pull/551))

### Fixed
- Apply timeout setting to all web3 provider types ([#549](https://github.com/eth-brownie/brownie/pull/549))
- `KeyError` when handling certain types of RPC errors ([#550](https://github.com/eth-brownie/brownie/pull/550))

## [1.8.7](https://github.com/eth-brownie/brownie/tree/v1.8.7) - 2020-05-23
### Added
- `--interactive` flag when using `brownie run` ([#547](https://github.com/eth-brownie/brownie/pull/547))

### Changed
- Allow connections to `wss://` endpoints ([#542](https://github.com/eth-brownie/brownie/pull/542))
- Improved `--gas` report ([#543](https://github.com/eth-brownie/brownie/pull/543))
- Adjust how gas prices are handled to allow use of web3 gas price API ([#530](https://github.com/eth-brownie/brownie/pull/530))

### Fixed
- Compiler error when on moving contracts ([#545](https://github.com/eth-brownie/brownie/pull/545))
- Allow `timeout` as a field in `brownie networks` CLI ([#533](https://github.com/eth-brownie/brownie/pull/533))
- Issues with interactive debugging in Windows ([#544](https://github.com/eth-brownie/brownie/pull/544))
- Handle selfdestructed contract during deployment ([#546](https://github.com/eth-brownie/brownie/pull/546))

## [1.8.6](https://github.com/eth-brownie/brownie/tree/v1.8.6) - 2020-05-19
### Added
- `contract_strategy` for drawing objects from a `ContractContainer` ([#528](https://github.com/eth-brownie/brownie/pull/528))

### Changed
- Warn on direct import of `hypothesis.given` ([#526](https://github.com/eth-brownie/brownie/pull/526))
- Standardize revert exceptions between calls and transactions ([#527](https://github.com/eth-brownie/brownie/pull/527))

### Fixed
- Ensure correct frame for locals and globals with pytest console debugging ([#523](https://github.com/eth-brownie/brownie/pull/523))
- Add failed tx's to undo buffer prior to raising ([#524](https://github.com/eth-brownie/brownie/pull/524))

## [1.8.5](https://github.com/eth-brownie/brownie/tree/v1.8.5) - 2020-05-14
### Added
- `Account.gas_used` ([#518](https://github.com/eth-brownie/brownie/pull/518))

### Fixed
- Decoding error with arrays of tuples ([#517](https://github.com/eth-brownie/brownie/pull/517))
- Allow pasting multiple commands into the console ([#519](https://github.com/eth-brownie/brownie/pull/519))
- Minor pytest fixes ([#521](https://github.com/eth-brownie/brownie/pull/521))

## [1.8.4](https://github.com/eth-brownie/brownie/tree/v1.8.4) - 2020-05-09
### Added
- `Wei.to` for unit conversion ([#501](https://github.com/eth-brownie/brownie/pull/501))
- Exposed `block_time`, `default_balance` and `time` ganache-cli parameters ([#501](https://github.com/eth-brownie/brownie/pull/501))
- `TransactionReceipt.timestamp` ([#504](https://github.com/eth-brownie/brownie/pull/504))

### Changed
- `brownie-config.yaml` can now specify ganache-cli parameters ([#501](https://github.com/eth-brownie/brownie/pull/501))
- Global variables are now available when using the console for debugging ([#506](https://github.com/eth-brownie/brownie/pull/506))
- Simplified syntax for calling overloaded methods ([#507](https://github.com/eth-brownie/brownie/pull/507))

## [1.8.3](https://github.com/eth-brownie/brownie/tree/v1.8.3) - 2020-05-06
### Changed
- Exposed `nonce` parameter to deploy, transfer and transact methods ([#488](https://github.com/eth-brownie/brownie/pull/488))
- Obtain EVM compiler version and proxy information from Etherscan API ([#492](https://github.com/eth-brownie/brownie/pull/492))
- Better sorting of gas used output ([#491](https://github.com/eth-brownie/brownie/pull/491))

### Fixed
- `Rpc.undo` / `Rpc.redo` with non-instant confirmations ([#483](https://github.com/eth-brownie/brownie/pull/483))
- Minimum solc version when using `Contract.from_explorer` on OSX ([#490](https://github.com/eth-brownie/brownie/pull/490))
- Allow path remappings and imports from packages in interfaces ([#495](https://github.com/eth-brownie/brownie/pull/495))

## [1.8.2](https://github.com/eth-brownie/brownie/tree/v1.8.2) - 2020-05-04
### Fixed
- Allow leading underscores in project root path ([#478](https://github.com/eth-brownie/brownie/pull/478))
- Handle non-string values in pytest print function ([#479](https://github.com/eth-brownie/brownie/pull/479))
- Do not display `.None` for functions name of proxied contract calls ([#481](https://github.com/eth-brownie/brownie/pull/481))

## [1.8.1](https://github.com/eth-brownie/brownie/tree/v1.8.1) - 2020-05-02
### Added
- `--disable-warnings` flag when running tests ([#474](https://github.com/eth-brownie/brownie/pull/474))
- Set custom timeout option for web3 calls ([#469](https://github.com/eth-brownie/brownie/pull/469))

### Changed
- Exposed `silent` parameter to `Account.transfer` ([#472](https://github.com/eth-brownie/brownie/pull/472))

### Fixed
- Import statements within project interfaces ([#475](https://github.com/eth-brownie/brownie/pull/475))

## [1.8.0](https://github.com/eth-brownie/brownie/tree/v1.8.0) - 2020-04-30
### Added
- Interactive debugging mode when running tests ([#456](https://github.com/eth-brownie/brownie/pull/456))
- `Rpc.undo` and `Rpc.redo` ([#457](https://github.com/eth-brownie/brownie/pull/457))
- `InterfaceContainer` and `InterfaceConstructor` ([#463](https://github.com/eth-brownie/brownie/pull/463))
- Allow contract deployment via `Account.transfer` ([#464](https://github.com/eth-brownie/brownie/pull/464))

### Changed
- Do not raise on non-zero block height ([#461](https://github.com/eth-brownie/brownie/pull/461))
- When fetching source code, call `getabi` if `getsourcecode` fails ([#462](https://github.com/eth-brownie/brownie/pull/462))

### Fixed
- Add missing args to pytest `print` method ([#460](https://github.com/eth-brownie/brownie/pull/460))

## [1.7.5](https://github.com/eth-brownie/brownie/tree/v1.7.5) - 2020-04-26
### Fixed
- Importing keystore files from CLI without `.json` suffix ([#448](https://github.com/eth-brownie/brownie/pull/448))
- Properly display reports in GUI ([#449](https://github.com/eth-brownie/brownie/pull/449))


## [1.7.4](https://github.com/eth-brownie/brownie/tree/v1.7.4) - 2020-04-25
### Fixed
- Do not repeat queries for unverified source ([#445](https://github.com/eth-brownie/brownie/pull/445))
- `KeyError` when using `autofetch_sources` ([#445](https://github.com/eth-brownie/brownie/pull/445))
- "No owner" issue with contract call during coverage evaluation ([#446](https://github.com/eth-brownie/brownie/pull/446))

## [1.7.3](https://github.com/eth-brownie/brownie/tree/v1.7.3) - 2020-04-23
### Changed
- Expanded support for use of `--fork` with Ganache ([#437](https://github.com/eth-brownie/brownie/pull/437))

### Fixed
- Remove outdated check for project-inside-project ([#438](https://github.com/eth-brownie/brownie/pull/438))

## [1.7.2](https://github.com/eth-brownie/brownie/tree/v1.7.2) - 2020-04-22
### Fixed
- Properly handle undecodable events ([#433](https://github.com/eth-brownie/brownie/pull/433))

## [1.7.1](https://github.com/eth-brownie/brownie/tree/v1.7.1) - 2020-04-20
### Fixed
- Do not allow `brownie init` on a directory that isn't empty ([#428](https://github.com/eth-brownie/brownie/pull/428))
- Missing dev revert strings on `require` as last statement in a function ([#424](https://github.com/eth-brownie/brownie/pull/424))
- Colorful output when skipping tests without `xdist` ([#422](https://github.com/eth-brownie/brownie/pull/422))

## [1.7.0](https://github.com/eth-brownie/brownie/tree/v1.7.0) - 2020-04-17
### Added
- Install packages from Github or ethPM using `brownie pm` CLI commands ([#390](https://github.com/eth-brownie/brownie/pull/390))
- Manage network settings using `brownie networks` CLI commands ([#408](https://github.com/eth-brownie/brownie/pull/408))
- Fetch contract sources from Etherscan API with `Contract.from_explorer` ([#413](https://github.com/eth-brownie/brownie/pull/413))
- Maintain persistent deployment records in SQLite database ([#413](https://github.com/eth-brownie/brownie/pull/413))
- Use [`prompt_toolkit`](https://github.com/prompt-toolkit/python-prompt-toolkit) in console to enable autocompletion, input suggestions and code highlights ([#416](https://github.com/eth-brownie/brownie/pull/416))
- View NatSpec documentation for contract functions with `ContractCall.info` ([#395](https://github.com/eth-brownie/brownie/pull/395))
- `Accounts.default` to set default account for contract deployments ([#391](https://github.com/eth-brownie/brownie/pull/391))
- Cleaner output when using the `-s` flag with pytest ([#397](https://github.com/eth-brownie/brownie/pull/397))

### Changed
- All configuration file settings are now optional and no config file is added when creating a new project ([#408](https://github.com/eth-brownie/brownie/pull/408))
- Network settings are handled independently of projects ([#408](https://github.com/eth-brownie/brownie/pull/408))
- Paths are referenced via pointers in build artifacts ([#403](https://github.com/eth-brownie/brownie/pull/403))

### Deprecated
- `Contract` init method deprecated in favor of `from_ethpm` or `from_abi` class methods ([#413](https://github.com/eth-brownie/brownie/pull/413))
- `brownie ethpm` CLI tool temporarily deprecated in favor of `brownie pm` until ethPM v3 is official ([#390](https://github.com/eth-brownie/brownie/pull/390))

### Removed
- Source minification ([#384](https://github.com/eth-brownie/brownie/pull/384))

### Fixed
- Recursion errors when a library references itself ([#393](https://github.com/eth-brownie/brownie/pull/393))
- Incorrect source highlights when running tests across multiple projects at once ([#402](https://github.com/eth-brownie/brownie/pull/402))

## [1.6.9](https://github.com/eth-brownie/brownie/tree/v1.6.9) - 2020-04-03
### Fixed
- Encoding bug for lists of tuples
- Allow transfer to unchecksummed hexstring address
- Color output for `dir` in console
- Ignore json files in contracts folder
- `ZeroDivisionError` during coverage evaluation when nothing has changed

## [1.6.8](https://github.com/eth-brownie/brownie/tree/v1.6.8) - 2020-03-30
### Changed
- Use Vyper [v0.1.0-beta17](https://github.com/vyperlang/vyper/releases/tag/v0.1.0-beta.17)

### Fixed
- Bug when determining dependencies of a `Contract` object

## [1.6.7](https://github.com/eth-brownie/brownie/tree/v1.6.7) - 2020-03-09
### Fixed
- `INVALID` instructions with no related ast node (assembly)
- Missing f-strings in compiler output

## [1.6.6](https://github.com/eth-brownie/brownie/tree/v1.6.6) - 2020-03-03
### Changed
- MythX plugin update (PR)[https://github.com/eth-brownie/brownie/pull/365]
- MythX plugin documentation update (PR)[https://github.com/eth-brownie/brownie/pull/366]

## [1.6.5](https://github.com/eth-brownie/brownie/tree/v1.6.5) - 2020-02-19
### Fixed
- Fix issues from missing source offsets in Solidity [v0.6.3](https://github.com/ethereum/solidity/releases/tag/v0.6.3)
- Do not assume pytest will run test functions sequentially (adds support for `-k` flag)

## [1.6.4](https://github.com/eth-brownie/brownie/tree/v1.6.4) - 2020-02-11
### Added
- Show progress spinner when running stateful tests

### Changed
- Update `brownie analyze` based on updates to [MythX](https://www.mythx.io/) API

### Fixed
- Allow import of project `ContractContainer` instances from `brownie` when running tests

## [1.6.3](https://github.com/eth-brownie/brownie/tree/v1.6.3) - 2020-02-09
### Added
- `--stateful` flag to only run or skip stateful test cases
- [EIP-170](https://github.com/ethereum/EIPs/issues/170) size limits: warn on compile, give useful error message on failed deployment

### Changed
- Unexpanded transaction trace is available for deployment transactions

### Fixed
- Warn instead of raising when an import spec cannot be found
- Handle `REVERT` outside of function when generating revert map

## [1.6.2](https://github.com/eth-brownie/brownie/tree/v1.6.2) - 2020-02-05
### Fixed
- Retrieve config file from brownie/data when generating new project

## [1.6.1](https://github.com/eth-brownie/brownie/tree/v1.6.1) - 2020-02-03
### Changed
- Bump dependency versions, notably [web3.py](https://github.com/ethereum/web3.py) [v5.5.0](https://web3py.readthedocs.io/en/stable/releases.html#v5-5-0-2020-02-03) to support the new [ENS registry](https://medium.com/the-ethereum-name-service/ens-registry-migration-bug-fix-new-features-64379193a5a)

## [1.6.0](https://github.com/eth-brownie/brownie/tree/v1.6.0) - 2020-02-02
### Added
- [Hypothesis](https://github.com/HypothesisWorks/hypothesis/tree/master/hypothesis-python) integration for property-based and stateful testing
- `TransactionReceipt.new_contracts` - list of contracts deployed during a contract call
- `TransactionReceipt.internal_transfers` - information on internal ether transfers during a transaction

### Changed
- Refactor `brownie.convert` into sub-modules
- Use `eth_abi.grammar.parse` when formatting contract inputs and outputs
- Replace [`docopt`](https://github.com/docopt/docopt) with [`docopt-ng`](https://github.com/bazaar-projects/docopt-ng) (fixes deprecation warnings)
- `ContractContainer.at` compares actual bytecode to expected, returns `Contract` object if they do not match

### Removed
- Custom color settings in the project config file

### Fixed
- bug preventing `pytest.default_contract_owner` config setting from having any effect
- threading exception when contract deployment fails

## [1.5.1](https://github.com/eth-brownie/brownie/tree/v1.5.1) - 2020-01-21
### Fixed
- Correctly isolate path and nodeid from test cases inside classes
- Allow `""` and `"0x"` when converting to bytes, disallow booleans
- Tests can run from inside a project subfolder
- Preserve pytest `rootdir` when a Brownie project is in a subfolder of a Python project

## [1.5.0](https://github.com/eth-brownie/brownie/tree/v1.5.0) - 2020-01-20
### Added
- `interfaces/` folder for interface sources
- Support for `pytest-xdist`
- Tested support for Vyper with ethPM
- Progress bar when downloading a Brownie mix
- `get_abi` method for Solidity and Vyper compilers
- Create `.gitignore` and `.gitattributes` when initializing new project

### Changed
- Move check for new contract sources from `Project.__init__` to `Project.load`
- Set `istanbul` as default EVM ruleset, run tests against `ganache-cli` [v6.8.2](https://github.com/trufflesuite/ganache-cli/releases/tag/v6.8.2)

### Deprecated
- `pytest.reverts` is deprecated in favor of `brownie.reverts`

### Fixed
- Check pragma statements when determining if a contract should be recompiled
- Understand `abstract contract` when regexing contract source

## [1.4.2](https://github.com/eth-brownie/brownie/tree/v1.4.2) - 2020-01-10
### Added
- Add Ethereum Classic networks in `brownie-config.yaml`
- Accept `atlantis` and `agharta` as EVM ruleset options in `brownie-config.yaml`

### Changed
- Use Vyper [v0.1.0-beta16](https://github.com/vyperlang/vyper/releases/tag/v0.1.0-beta.16)

### Fixed
- Create `~/.brownie/accounts` when `accounts` commandline interface is called

## [1.4.1](https://github.com/eth-brownie/brownie/tree/v1.4.1) - 2020-01-09
### Changed
- Do not install solc until required for compilation
- Adjust compiler config settings to be less Solidity-centric

### Fixed
- Compiler bug when generating Vyper branch paths
- Permission error when launching Brownie with Ganache already running on OSX

## [1.4.0](https://github.com/eth-brownie/brownie/tree/v1.4.0) - 2020-01-07
### Added
- support for Vyper smart contracts ([v0.1.0-beta15](https://github.com/vyperlang/vyper/releases/tag/v0.1.0-beta.15))
- `brownie accounts` commandline interface

## [1.3.2](https://github.com/eth-brownie/brownie/tree/v1.3.2) - 2020-01-01
### Added
- error message for modulus by zero
- progress bar when installing new version of solc

## [1.3.1](https://github.com/eth-brownie/brownie/tree/v1.3.1) - 2019-12-25
### Added
- better error message for division by zero

### Fixed
- Correctly save minified source offsets in build artifacts
- Coverage evaluation: isolate `active_branches` between jumps

## [1.3.0](https://github.com/eth-brownie/brownie/tree/v1.3.0) - 2019-12-20
### Added
- support for Solidity [v0.6.0](https://github.com/ethereum/solidity/releases/tag/v0.6.0)
- allow `istanbul` as choice for EVM ruleset (default is still `petersburg`)
- allow `dev:` revert comments for `assert` statements
- better error messages when sending ether to nonpayable function, or trying to access an invalid array index

### Fixed
- GUI properly highlights `JUMPDEST` targets within first 256 bytes
- Close IO objects to avoid warnings on exit

## [1.2.1](https://github.com/eth-brownie/brownie/tree/v1.2.1) - 2019-11-28
### Added
- cache available solc compiler versions to avoid repeated calls
- store data files in `~/.brownie/`

### Fixed
- removed Tkinter dependency when not loading the GUI

## [1.2.0](https://github.com/eth-brownie/brownie/tree/v1.2.0) - 2019-11-23
### Added
- [ethPM](https://docs.ethpm.com/) integration
- `ProjectContract` objects persist between sessions (when enabled in the config file)

### Changed
- `scripts.run` only works when a project is loaded, supports multiple loaded projects

### Fixed
- use `isinstance` instead of `type` for conversions, fixes hexstring comparison bug
- pretty printing for more objects in the console
- properly display `SyntaxError` in console when there is no source highlight
- improved regex statement for finding individual contracts within source files
- favor `==x.x` dependencies over `>=x.x <x.y`, removed deps-of-deps to reduce conflicts
- delete stale compiler artifacts from `build/contracts/` when contract name has changed within the same source file

## [1.1.0](https://github.com/eth-brownie/brownie/tree/v1.1.0) - 2019-11-04
### Added
- support for Python 3.8

### Changed
- project config files use `YAML` formatting

## [1.0.1](https://github.com/eth-brownie/brownie/tree/v1.0.1) - 2019-10-13
### Fixed
- regex pattern for finding contracts in source
- string formatting in cli
- calling `rpc.attach` with no port set

## [1.0.0](https://github.com/eth-brownie/brownie/tree/v1.0.0) - 2019-09-24
### Added
- Integration with MythX via `brownie analyze` CLI command
- Support for ENS domains
- Finalize public API, many minor edits!
- replace `broadcast_reverting_tx` with `reverting_tx_gas_limit` in config
- Allow environment variables in config network.hosts
- Add PEP484 annotations to codebase
- Linting: `black`, `mypy`, `isort`

Thanks to [@crawfordleeds](https://github.com/crawfordleeds) and [@dmuhs](https://github.com/dmuhs) for their contributions on this release!

# Beta Releases

Beta releases do not adhere to semver.

## [1.0.0b11](https://github.com/eth-brownie/brownie/tree/v1.0.0b11) - 2019-08-18
- Require web3.py version 5, updates based on breaking changes
- Add support for ABIEncoderV2
- Add Project class, allow opening multiple projects at the same time
- Determine solc version using pragma, allow multiple versions in one project
- Set EVM version in config file
- Allow config file comments, change structure
- Add PublicKeyAccount and Contract (via ABI), allow tracebacks on unknown contracts
- Expanded Alert functionality
- Windows bugfixes

## [1.0.0b10](https://github.com/eth-brownie/brownie/tree/v1.0.0b10) - 2019-07-21
- Use pytest for unit testing
- remove check module, add check.equals comparison logic to ReturnValue
- Modify coverage evaluation to work with pytest
- remove brownie.types package, move classes to related modules
- replace wei function with Wei class, expand functionality
- add EthAddress and HexString helper classes
- improved formatting for tx.traceback and tx.call_trace

## [1.0.0b9](https://github.com/eth-brownie/brownie/tree/v1.0.0b9) - 2019-07-08
- Support for overloaded function names
- Bugfixes
- Minor code changes and improvements

## [1.0.0b8](https://github.com/eth-brownie/brownie/tree/v1.0.0b8) - 2019-06-30
- Rebuild of coverage evaluation functionality using contract ASTs
- Split coverage eval results between branches and statements, add GUI support
- Add tracebacks for failed transactions, better call trace formatting
- Allow contract minification before compiling
- Enable output console in GUI (very basic for now)
- Rebuild brownie console using code.InteractiveConsole
- Significant code refactoring and reorganization
- Emphasis on standardized structure across modules and increased ease of testing
- More tests, coverage at 88%

## [1.0.0b7](https://github.com/eth-brownie/brownie/tree/v1.0.0b7) - 2019-05-24
- Commented dev revert strings
- Custom exception classes
- Standardize contract outputs
- Add Travis and Tox, test coverage at 67%
- Many bugfixes

## [1.0.0b6](https://github.com/eth-brownie/brownie/tree/v1.0.0b6) - 2019-05-14
- Changes to ContractConstructor call arguments
- Bugfixes and minor changes

## [1.0.0b5](https://github.com/eth-brownie/brownie/tree/v1.0.0b5) - 2019-05-13
- Use relative paths in build json files
- Revert calls-as-transactions when evaluating coverage
- Significant refactor and optimizations to coverage analysis
- changes to coverageMap format, add coverageMapTotals
- Save coverage data to reports/ subfolder
- Improvements to GUI

## [1.0.0b4](https://github.com/eth-brownie/brownie/tree/v1.0.0b4) - 2019-05-08
- Add broadcast_reverting_tx flag
- Use py-solc-x 0.4.0
- Detect and attach to an already active RPC client, better verbosity on RPC exceptions
- Introduce Singleton metaclass and refactor code to take advantage
- Add EventDict and EventItem classes for transaction event logs
- cli.color, add _print_as_dict _print_as_list _dir_color attributes
- Add conversion methods in types.convert
- Remove brownie.utils package, move modules to network and project packages
- Bugfixes and minor changes

## [1.0.0b3](https://github.com/eth-brownie/brownie/tree/v1.0.0b3) - 2019-04-26
- major code re-organization and refactoring
- allow skipping contracts with _
- modify test coverage file format
- merge test and coverage components of cli
- only run tests / coverage evaluation if related files have changed
- integrate opview as brownie gui
- many bugfixes and minor changes

## [1.0.0b2](https://github.com/eth-brownie/brownie/tree/v1.0.0b2) - 2019-04-14
- add compile command to cli
- bugfix in pypi package requirements
- show numbers on skipped and failing tests

## [1.0.0b1](https://github.com/eth-brownie/brownie/tree/v1.0.0b1) - 2019-04-11
- major code re-organization, brownie now works as a package and is installable via pip
- remove os.path in favor of pathlib.Path - allow Windows support
- rebuild brownie console, use compile to check for completed statements
- remove Accounts.mnemonic
- transaction.history is now a custom data class
- save and load accounts using standard encrypted keystore files
- add brownie bake to initialize projects from template
- many bugfixes and minor changes

## [0.9.5](https://github.com/eth-brownie/brownie/tree/v0.9.5) - 2019-04-02
- check.true and check.false require booleans to pass
- Allow subfolders within tests/
- Only run specific tests within a file
- More efficient transaction stack trace analysis
- Improvements to compiler efficiency and functionality
- account.transfer accepts data
- add ContractTx.encode_abi
- add ContractContainer.get_method
- Bugfixes

## [0.9.4](https://github.com/eth-brownie/brownie/tree/v0.9.4) - 2019-02-25
- Improved console formatting for lists and dicts
- Run method returns list of scripts when no argument is given
- Do not keep mnemonics and private keys in readline history
- Use KwargTuple type for call return values
- Bugfixes

## [0.9.3](https://github.com/eth-brownie/brownie/tree/v0.9.3) - 2019-02-20
- Raise ValueError when attempting to modify non-existant config settings
- Modify install script
- Minor bugfixes

## [0.9.2](https://github.com/eth-brownie/brownie/tree/v0.9.2) - 2019-02-19
- Add --stable and --dev flags to swap between master and develop branches
- Better verbosity for check.reverts exception string
- Config settings are reset when network resets
- Add default_contract_owner setting

## [0.9.1](https://github.com/eth-brownie/brownie/tree/v0.9.1) - 2019-02-18
- Add --always-transact flag for test and coverage
- Do not show individual methods when contract coverage is 0%
- Minor bugfixes

## [0.9.0](https://github.com/eth-brownie/brownie/tree/v0.9.0) - 2019-02-16
- Initial release<|MERGE_RESOLUTION|>--- conflicted
+++ resolved
@@ -8,11 +8,8 @@
 ## [Unreleased](https://github.com/eth-brownie/brownie)
 ### Changed
 - Force files to be opened as UTF-8
-<<<<<<< HEAD
 - Added a new solidity compiler setting `use_latest_patch` in brownie-config.yaml to use the latest patch version of a compiler based on the pragma version of the contract.
-=======
 - Add cli flag `-r` for raising exceptions to the caller instead of doing a system exit.
->>>>>>> 202c43d8
 
 ## [1.17.2](https://github.com/eth-brownie/brownie/tree/v1.17.2) - 2021-12-04
 ### Changed
