--- conflicted
+++ resolved
@@ -31,20 +31,6 @@
     
 
     - name: Normalize C files for diffchecking
-<<<<<<< HEAD
-        # This makes it much easier to diffcheck changes in the C files
-      run: |
-          # Insert DIFFCHECK_PLACEHOLDER macro at the top if not present
-          for f in build/*.c; do
-            if ! grep -q 'DIFFCHECK_PLACEHOLDER' "$f"; then
-              sed -i '1i#ifndef DIFFCHECK_PLACEHOLDER\n#define DIFFCHECK_PLACEHOLDER 0\n#endif' "$f"
-            fi
-          done
-          # Replace line number in CPy_AddTraceback with macro
-          sed -i 's/\(CPy_AddTraceback([^,]*, *[^,]*, *\)[0-9]\+\(, *[^)]*)\)/\1DIFFCHECK_PLACEHOLDER\2/g' build/*.c
-          # Replace index in CPyStatics[...] with macro
-          sed -i 's/CPyStatics\[[0-9]\+\]/CPyStatics[DIFFCHECK_PLACEHOLDER]/g' build/*.c
-=======
       # This makes it much easier to diffcheck changes in the C files
       run: |
         # Insert DIFFCHECK_PLACEHOLDER macro at the top if not present
@@ -68,7 +54,6 @@
 
     - name: Install ccache
       run: sudo apt-get update && sudo apt-get install -y ccache
->>>>>>> dee2ef56
 
     - name: Restore ccache cache
       id: restore-ccache
@@ -89,11 +74,7 @@
     - name: Save ccache cache
       uses: actions/cache/save@v4
       with:
-<<<<<<< HEAD
-        path: ~/.ccache
-=======
         path: ~/.cache/ccache
->>>>>>> dee2ef56
         key: ccache-${{ runner.os }}-${{ hashFiles('setup.py', 'pyproject.toml') }}-${{ hashFiles('**/*.h', '**/*.c', '**/*.py') }}
 
     - name: Create Pull Request
