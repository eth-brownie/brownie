name: Core Ganache
on:
  push:
    branches:
      - master
    paths:
      - '**.py'
      - '.github/workflows/core-ganache.yaml'
      - 'pyproject.toml'
      - 'setup.py'
      - 'requirements.in'
      - 'requirements.txt'
      - 'requirements-windows.in'
      - 'requirements-windows.txt'
      - 'requirements-dev.in'
      - 'requirements-dev.txt'
      - 'tox.ini'
  pull_request:
    paths:
      - '**.py'
      - '.github/workflows/core-ganache.yaml'
      - 'pyproject.toml'
      - 'setup.py'
      - 'requirements.in'
      - 'requirements.txt'
      - 'requirements-windows.in'
      - 'requirements-windows.txt'
      - 'requirements-dev.in'
      - 'requirements-dev.txt'
      - 'tox.ini'
  schedule:
    - cron: '0 6 * * *'  # Daily 0600 UTC
  workflow_dispatch:

concurrency:
  group: ${{ github.workflow }}-${{ github.ref }}
  cancel-in-progress: true

env:
  ETHERSCAN_TOKEN: 9MKURTHE8FNA9NRUUJBHMUEVY6IQ5K1EGY
  GITHUB_TOKEN: ${{ secrets.GITHUB_TOKEN }}

jobs:
  ganache-core:
    name: Ganache Core (${{ matrix.python-version }} on ${{ matrix.os }})
    runs-on: ${{ matrix.os }}
    strategy:
      # we can increase concurrency beyond 9 (3 concurrent runners per-key) but we will need more keys first
      max-parallel: 9
      fail-fast: false
      matrix:
        os: [ubuntu-latest, macos-latest, windows-latest]
        python-version: ["3.10", "3.11", "3.12", "3.13", "3.14", "3.14t"]
        include:
          - python-version: "3.10"
            infura-key: ddddf0c53f254d36aa76ce4e3a6a390e
          - python-version: "3.11"
            infura-key: 1668fecbc9c242d58253476103a42ce9
          - python-version: "3.12"
            infura-key: 21317ddb5ded42ce8d40c7d78f90474f
          - python-version: "3.13"
            infura-key: ddddf0c53f254d36aa76ce4e3a6a390e
          - python-version: "3.14"
            infura-key: 1668fecbc9c242d58253476103a42ce9
          - python-version: "3.14t"
            infura-key: 21317ddb5ded42ce8d40c7d78f90474f
          - os: ubuntu-latest
            ccache-dir: ~/.cache/ccache
          - os: macos-latest
            ccache-dir: /Users/runner/Library/Caches/ccache

    steps:
      - uses: actions/checkout@v4

      - name: Cache Solidity Installations
        uses: actions/cache@v4
        with:
          path: |
            ~/.solcx
            ~/.vvm
          # this cache is KEY for the tests to work. if it gets deleted we're screwed.
          key: ${{ runner.os }}-compiler-cache

      - name: Setup Node.js
        uses: actions/setup-node@v4

      - name: Install Ganache
        shell: bash
        run: |
          if [[ "${{ matrix.python-version }}" == "3.10" ]]; then
            npm install -g ganache@7.0.2
          else
            npm install -g ganache@7.9.2
          fi
        
      - name: Setup Python
        uses: actions/setup-python@v5
        with:
          python-version: ${{ matrix.python-version }}
          cache: pip
          cache-dependency-path: |
            pyproject.toml
            setup.py
            requirements.in
            requirements.txt
            requirements-windows.in
            requirements-windows.txt
            requirements-dev.in
            requirements-dev.txt

      - name: Restore ccache cache
        id: restore-ccache
        uses: actions/cache/restore@v4
        with:
          path: ~/.ccache
          key: ccache-${{ runner.os }}-${{ hashFiles('setup.py', 'pyproject.toml') }}-${{ hashFiles('**/*.h', '**/*.c', '**/*.py') }}
          restore-key: ccache-${{ runner.os }}-${{ hashFiles('setup.py', 'pyproject.toml') }}-

      - name: Install ccache
        run: sudo apt-get update && sudo apt-get install -y ccache

      - name: Install Tox
        env:
          CC: ccache gcc
        run: python -m pip install --upgrade tox

      - name: Save ccache cache
        uses: actions/cache/save@v4
        with:
          path: ~/.ccache
          key: ccache-${{ runner.os }}-${{ hashFiles('setup.py', 'pyproject.toml') }}-${{ hashFiles('**/*.h', '**/*.c', '**/*.py') }}

      - name: Cache tox environment and hypothesis examples
        uses: actions/cache@v4
        with:
          path: |
            .tox
            .hypothesis
          key: ${{ runner.os }}-tox-${{ matrix.python-version }}-${{ matrix.architecture }}-${{ hashFiles('pyproject.toml', 'setup.py', 'requirements.in', 'requirements.txt', 'requirements-windows.in', 'requirements-windows.txt', 'requirements-dev.in', 'requirements-dev.txt', 'tox.ini') }}

      - name: Restore ccache cache
        if: runner.os != 'Windows'
        id: restore-ccache
        uses: actions/cache/restore@v4
        with:
          path: ${{ matrix.ccache-dir }}
          key: ccache-${{ runner.os }}-${{ matrix.python-version}}-${{ hashFiles('setup.py', 'pyproject.toml') }}-${{ hashFiles('**/*.h', '**/*.c', '**/*.py') }}
          restore-keys: ccache-${{ runner.os }}-${{ matrix.python-version}}-${{ hashFiles('setup.py', 'pyproject.toml') }}-

      - name: Install ccache (Linux)
        if: runner.os == 'Linux'
        run: sudo apt-get update && sudo apt-get install -y ccache
      - name: Install ccache (Macos)
        if: runner.os == 'MacOs'
        run: brew install ccache
        
      - name: Show ccache config and stats before build
        if: runner.os != 'Windows'
        run: ccache --version && ccache -p -s

      - name: Run Tox
        shell: bash
        env:
          WEB3_INFURA_PROJECT_ID: ${{ matrix.infura-key }}
          CC: ccache gcc
        run: |
          toxenv="py${{ matrix.python-version }}"
          toxenv="${toxenv//./}"
          tox -e "$toxenv"
<<<<<<< HEAD
      
      - name: Cache .mypy_cache
        uses: actions/cache@v4
        with:
          path: .mypy_cache
          key: mypy-cache-${{ runner.os }}-${{ hashFiles('**/*.py', 'pyproject.toml') }}
=======
          
      - name: Show ccache stats after build
        if: always() && runner.os != 'Windows'
        run: ccache -s

      - name: Save ccache cache
        if: always() && runner.os != 'Windows'
        uses: actions/cache/save@v4
        with:
          path: ${{ matrix.ccache-dir }}
          key: ccache-${{ runner.os }}-${{ matrix.python-version}}-${{ hashFiles('setup.py', 'pyproject.toml') }}-${{ hashFiles('**/*.h', '**/*.c', '**/*.py') }}
>>>>>>> dee2ef56

      - name: Upload coverage to Codecov
        uses: codecov/codecov-action@v1
        with:
          file: ./coverage.xml<|MERGE_RESOLUTION|>--- conflicted
+++ resolved
@@ -107,28 +107,17 @@
             requirements-windows.txt
             requirements-dev.in
             requirements-dev.txt
-
-      - name: Restore ccache cache
-        id: restore-ccache
-        uses: actions/cache/restore@v4
+      
+      - name: Cache .mypy_cache
+        uses: actions/cache@v4
         with:
-          path: ~/.ccache
-          key: ccache-${{ runner.os }}-${{ hashFiles('setup.py', 'pyproject.toml') }}-${{ hashFiles('**/*.h', '**/*.c', '**/*.py') }}
-          restore-key: ccache-${{ runner.os }}-${{ hashFiles('setup.py', 'pyproject.toml') }}-
-
-      - name: Install ccache
-        run: sudo apt-get update && sudo apt-get install -y ccache
+          path: .mypy_cache
+          key: mypy-cache-${{ runner.os }}-${{ hashFiles('**/*.py', 'pyproject.toml') }}
 
       - name: Install Tox
         env:
           CC: ccache gcc
         run: python -m pip install --upgrade tox
-
-      - name: Save ccache cache
-        uses: actions/cache/save@v4
-        with:
-          path: ~/.ccache
-          key: ccache-${{ runner.os }}-${{ hashFiles('setup.py', 'pyproject.toml') }}-${{ hashFiles('**/*.h', '**/*.c', '**/*.py') }}
 
       - name: Cache tox environment and hypothesis examples
         uses: actions/cache@v4
@@ -167,14 +156,6 @@
           toxenv="py${{ matrix.python-version }}"
           toxenv="${toxenv//./}"
           tox -e "$toxenv"
-<<<<<<< HEAD
-      
-      - name: Cache .mypy_cache
-        uses: actions/cache@v4
-        with:
-          path: .mypy_cache
-          key: mypy-cache-${{ runner.os }}-${{ hashFiles('**/*.py', 'pyproject.toml') }}
-=======
           
       - name: Show ccache stats after build
         if: always() && runner.os != 'Windows'
@@ -186,7 +167,6 @@
         with:
           path: ${{ matrix.ccache-dir }}
           key: ccache-${{ runner.os }}-${{ matrix.python-version}}-${{ hashFiles('setup.py', 'pyproject.toml') }}-${{ hashFiles('**/*.h', '**/*.c', '**/*.py') }}
->>>>>>> dee2ef56
 
       - name: Upload coverage to Codecov
         uses: codecov/codecov-action@v1
