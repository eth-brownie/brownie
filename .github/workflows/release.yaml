--- conflicted
+++ resolved
@@ -138,16 +138,9 @@
           path: wheelhouse/*.whl
 
       - name: Save ccache cache
-<<<<<<< HEAD
-        if: runner.os != 'Windows'
         uses: actions/cache/save@v4
         with:
-          path: ~/.ccache
-=======
-        uses: actions/cache/save@v4
-        with:
           path: ~/.cache/ccache
->>>>>>> dee2ef56
           key: ccache-${{ runner.os }}-${{ hashFiles('setup.py', 'pyproject.toml') }}-${{ hashFiles('**/*.h', '**/*.c', '**/*.py') }}
 
   publish_sdist_and_wheels:
